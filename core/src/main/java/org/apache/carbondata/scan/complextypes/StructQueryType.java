/*
 * Licensed to the Apache Software Foundation (ASF) under one
 * or more contributor license agreements.  See the NOTICE file
 * distributed with this work for additional information
 * regarding copyright ownership.  The ASF licenses this file
 * to you under the Apache License, Version 2.0 (the
 * "License"); you may not use this file except in compliance
 * with the License.  You may obtain a copy of the License at
 *
 *    http://www.apache.org/licenses/LICENSE-2.0
 *
 * Unless required by applicable law or agreed to in writing,
 * software distributed under the License is distributed on an
 * "AS IS" BASIS, WITHOUT WARRANTIES OR CONDITIONS OF ANY
 * KIND, either express or implied.  See the License for the
 * specific language governing permissions and limitations
 * under the License.
 */

package org.apache.carbondata.scan.complextypes;

import java.io.DataOutputStream;
import java.io.IOException;
import java.nio.ByteBuffer;
import java.util.ArrayList;
import java.util.List;

import org.apache.carbondata.core.carbon.datastore.chunk.DimensionColumnDataChunk;
import org.apache.carbondata.scan.filter.GenericQueryType;
import org.apache.carbondata.scan.processor.BlocksChunkHolder;

public class StructQueryType extends ComplexQueryType implements GenericQueryType {

  private List<GenericQueryType> children = new ArrayList<GenericQueryType>();
  private String name;
  private String parentname;
<<<<<<< HEAD
  private int blockIndex;
=======
>>>>>>> bc5a061e

  public StructQueryType(String name, String parentname, int blockIndex) {
    super(name, parentname, blockIndex);
    this.name = name;
    this.parentname = parentname;
  }

  @Override public void addChildren(GenericQueryType newChild) {
    if (this.getName().equals(newChild.getParentname())) {
      this.children.add(newChild);
    } else {
      for (GenericQueryType child : this.children) {
        child.addChildren(newChild);
      }
    }

  }

  @Override public String getName() {
    return name;
  }

  @Override public void setName(String name) {
    this.name = name;
  }

  @Override public String getParentname() {
    return parentname;
  }

  @Override public void setParentname(String parentname) {
    this.parentname = parentname;

  }

<<<<<<< HEAD
  @Override public void getAllPrimitiveChildren(List<GenericQueryType> primitiveChild) {
    for (int i = 0; i < children.size(); i++) {
      GenericQueryType child = children.get(i);
      if (child instanceof PrimitiveQueryType) {
        primitiveChild.add(child);
      } else {
        child.getAllPrimitiveChildren(primitiveChild);
      }
    }
  }

  @Override public void setSurrogateIndex(int surrIndex) {

  }

  @Override public int getBlockIndex() {
    return blockIndex;
  }

  @Override public void setBlockIndex(int blockIndex) {
    this.blockIndex = blockIndex;
  }

=======
>>>>>>> bc5a061e
  @Override public int getColsCount() {
    int colsCount = 1;
    for (int i = 0; i < children.size(); i++) {
      colsCount += children.get(i).getColsCount();
    }
    return colsCount;
  }

  @Override public void parseBlocksAndReturnComplexColumnByteArray(
      DimensionColumnDataChunk[] dimensionColumnDataChunks, int rowNumber,
      DataOutputStream dataOutputStream) throws IOException {
    byte[] input = new byte[8];
    copyBlockDataChunk(dimensionColumnDataChunks, rowNumber, input);
    ByteBuffer byteArray = ByteBuffer.wrap(input);
    int childElement = byteArray.getInt();
    dataOutputStream.writeInt(childElement);
    if (childElement > 0){
      for (int i = 0; i < childElement; i++) {
        children.get(i)
            .parseBlocksAndReturnComplexColumnByteArray(dimensionColumnDataChunks, rowNumber,
                dataOutputStream);
      }
    }
  }

<<<<<<< HEAD
  @Override public void parseAndGetResultBytes(ByteBuffer complexData, DataOutputStream dataOutput)
      throws IOException {
    int childElement = complexData.getInt();
    dataOutput.writeInt(childElement);
    for (int i = 0; i < childElement; i++) {
      children.get(i).parseAndGetResultBytes(complexData, dataOutput);
    }
  }

  @Override public void setKeySize(int[] keyBlockSize) {
    for (int i = 0; i < children.size(); i++) {
      children.get(i).setKeySize(keyBlockSize);
    }
  }

  @Override public void fillRequiredBlockData(BlocksChunkHolder blockChunkHolder) {
=======
  @Override public DataType getSchemaType() {
    StructField[] fields = new StructField[children.size()];
    for (int i = 0; i < children.size(); i++) {
      fields[i] = new StructField(children.get(i).getName(), null, true,
          Metadata.empty());
    }
    return new StructType(fields);
  }

  @Override public void fillRequiredBlockData(BlocksChunkHolder blockChunkHolder)
      throws IOException {
>>>>>>> bc5a061e
    readBlockDataChunk(blockChunkHolder);

    for (int i = 0; i < children.size(); i++) {
      children.get(i).fillRequiredBlockData(blockChunkHolder);
    }
  }

  @Override public Object getDataBasedOnDataTypeFromSurrogates(ByteBuffer surrogateData) {
    int childLength = surrogateData.getInt();
    Object[] fields = new Object[childLength];
    for (int i = 0; i < childLength; i++) {
      fields[i] =  children.get(i).getDataBasedOnDataTypeFromSurrogates(surrogateData);
    }
    return fields;
  }
}<|MERGE_RESOLUTION|>--- conflicted
+++ resolved
@@ -34,10 +34,6 @@
   private List<GenericQueryType> children = new ArrayList<GenericQueryType>();
   private String name;
   private String parentname;
-<<<<<<< HEAD
-  private int blockIndex;
-=======
->>>>>>> bc5a061e
 
   public StructQueryType(String name, String parentname, int blockIndex) {
     super(name, parentname, blockIndex);
@@ -73,32 +69,6 @@
 
   }
 
-<<<<<<< HEAD
-  @Override public void getAllPrimitiveChildren(List<GenericQueryType> primitiveChild) {
-    for (int i = 0; i < children.size(); i++) {
-      GenericQueryType child = children.get(i);
-      if (child instanceof PrimitiveQueryType) {
-        primitiveChild.add(child);
-      } else {
-        child.getAllPrimitiveChildren(primitiveChild);
-      }
-    }
-  }
-
-  @Override public void setSurrogateIndex(int surrIndex) {
-
-  }
-
-  @Override public int getBlockIndex() {
-    return blockIndex;
-  }
-
-  @Override public void setBlockIndex(int blockIndex) {
-    this.blockIndex = blockIndex;
-  }
-
-=======
->>>>>>> bc5a061e
   @Override public int getColsCount() {
     int colsCount = 1;
     for (int i = 0; i < children.size(); i++) {
@@ -124,36 +94,8 @@
     }
   }
 
-<<<<<<< HEAD
-  @Override public void parseAndGetResultBytes(ByteBuffer complexData, DataOutputStream dataOutput)
-      throws IOException {
-    int childElement = complexData.getInt();
-    dataOutput.writeInt(childElement);
-    for (int i = 0; i < childElement; i++) {
-      children.get(i).parseAndGetResultBytes(complexData, dataOutput);
-    }
-  }
-
-  @Override public void setKeySize(int[] keyBlockSize) {
-    for (int i = 0; i < children.size(); i++) {
-      children.get(i).setKeySize(keyBlockSize);
-    }
-  }
-
-  @Override public void fillRequiredBlockData(BlocksChunkHolder blockChunkHolder) {
-=======
-  @Override public DataType getSchemaType() {
-    StructField[] fields = new StructField[children.size()];
-    for (int i = 0; i < children.size(); i++) {
-      fields[i] = new StructField(children.get(i).getName(), null, true,
-          Metadata.empty());
-    }
-    return new StructType(fields);
-  }
-
   @Override public void fillRequiredBlockData(BlocksChunkHolder blockChunkHolder)
       throws IOException {
->>>>>>> bc5a061e
     readBlockDataChunk(blockChunkHolder);
 
     for (int i = 0; i < children.size(); i++) {
