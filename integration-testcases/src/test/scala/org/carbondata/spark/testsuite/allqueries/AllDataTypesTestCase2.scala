/*
 * Licensed to the Apache Software Foundation (ASF) under one
 * or more contributor license agreements.  See the NOTICE file
 * distributed with this work for additional information
 * regarding copyright ownership.  The ASF licenses this file
 * to you under the Apache License, Version 2.0 (the
 * "License"); you may not use this file except in compliance
 * with the License.  You may obtain a copy of the License at
 *
 *    http://www.apache.org/licenses/LICENSE-2.0
 *
 * Unless required by applicable law or agreed to in writing,
 * software distributed under the License is distributed on an
 * "AS IS" BASIS, WITHOUT WARRANTIES OR CONDITIONS OF ANY
 * KIND, either express or implied.  See the License for the
 * specific language governing permissions and limitations
 * under the License.
 */

package org.carbondata.spark.testsuite.allqueries

import java.io.File

import org.apache.spark.sql.Row
import org.apache.spark.sql.common.util.CarbonHiveContext._
import org.apache.spark.sql.common.util.QueryTest

import org.carbondata.core.util.CarbonProperties
import org.scalatest.BeforeAndAfterAll

import org.carbondata.core.constants.CarbonCommonConstants

/**
  * Test Class for all queries on multiple datatypes
  * Manohar
  */
class AllDataTypesTestCase2 extends QueryTest with BeforeAndAfterAll {

  override def beforeAll {

    val currentDirectory = new File(this.getClass.getResource("/").getPath + "/../../")
      .getCanonicalPath
    try {
      sql(
        "create table Carbon_automation_test2 (imei string,deviceInformationId int,MAC string," +
        "deviceColor string,device_backColor string,modelId string,marketName string,AMSize " +
        "string,ROMSize string,CUPAudit string,CPIClocked string,series string,productionDate " +
        "string,bomCode string,internalModels string, deliveryTime string, channelsId string, " +
        "channelsName string , deliveryAreaId string, deliveryCountry string, deliveryProvince " +
        "string, deliveryCity string,deliveryDistrict string, deliveryStreet string, " +
        "oxSingleNumber string, ActiveCheckTime string, ActiveAreaId string, ActiveCountry " +
        "string, ActiveProvince string, Activecity string, ActiveDistrict string, ActiveStreet " +
        "string, ActiveOperatorId string, Active_releaseId string, Active_EMUIVersion string, " +
        "Active_operaSysVersion string, Active_BacVerNumber string, Active_BacFlashVer string, " +
        "Active_webUIVersion string, Active_webUITypeCarrVer string,Active_webTypeDataVerNumber " +
        "string, Active_operatorsVersion string, Active_phonePADPartitionedVersions string, " +
        "Latest_YEAR int, Latest_MONTH int, Latest_DAY int, Latest_HOUR string, Latest_areaId " +
        "string, Latest_country string, Latest_province string, Latest_city string, " +
        "Latest_district string, Latest_street string, Latest_releaseId string, " +
        "Latest_EMUIVersion string, Latest_operaSysVersion string, Latest_BacVerNumber string, " +
        "Latest_BacFlashVer string, Latest_webUIVersion string, Latest_webUITypeCarrVer string, " +
        "Latest_webTypeDataVerNumber string, Latest_operatorsVersion string, " +
        "Latest_phonePADPartitionedVersions string, Latest_operatorId string, " +
        "gamePointDescription string, gamePointId int,contractNumber int) stored by 'org.apache" +
        ".carbondata.format' TBLPROPERTIES('DICTIONARY_INCLUDE'='Latest_DAY,deviceInformationId')")
      CarbonProperties.getInstance()
        .addProperty(CarbonCommonConstants.CARBON_TIMESTAMP_FORMAT,
          CarbonCommonConstants.CARBON_TIMESTAMP_DEFAULT_FORMAT
        )
<<<<<<< HEAD
      sql("LOAD DATA FACT FROM '" + currentDirectory + "/src/test/resources/100_olap.csv' INTO " +
        "Cube Carbon_automation_test2 partitionData(DELIMITER ',' ,QUOTECHAR '\"', FILEHEADER " +
        "'imei,deviceInformationId,MAC,deviceColor,device_backColor,modelId,marketName,AMSize," +
        "ROMSize,CUPAudit,CPIClocked,series,productionDate,bomCode,internalModels,deliveryTime," +
        "channelsId,channelsName,deliveryAreaId,deliveryCountry,deliveryProvince,deliveryCity," +
        "deliveryDistrict,deliveryStreet,oxSingleNumber,contractNumber,ActiveCheckTime," +
        "ActiveAreaId,ActiveCountry,ActiveProvince,Activecity,ActiveDistrict,ActiveStreet," +
        "ActiveOperatorId,Active_releaseId,Active_EMUIVersion,Active_operaSysVersion," +
        "Active_BacVerNumber,Active_BacFlashVer,Active_webUIVersion,Active_webUITypeCarrVer," +
        "Active_webTypeDataVerNumber,Active_operatorsVersion,Active_phonePADPartitionedVersions," +
        "Latest_YEAR,Latest_MONTH,Latest_DAY,Latest_HOUR,Latest_areaId,Latest_country," +
        "Latest_province,Latest_city,Latest_district,Latest_street,Latest_releaseId," +
        "Latest_EMUIVersion,Latest_operaSysVersion,Latest_BacVerNumber,Latest_BacFlashVer," +
        "Latest_webUIVersion,Latest_webUITypeCarrVer,Latest_webTypeDataVerNumber," +
        "Latest_operatorsVersion,Latest_phonePADPartitionedVersions,Latest_operatorId," +
        "gamePointId,gamePointDescription')")

      sql(
        "create table if not exists Carbon_automation_hive2(imei string,deviceInformationId int," +
        "MAC string,deviceColor string,device_backColor string,modelId string,marketName " +
        "string,AMSize string,ROMSize string,CUPAudit string,CPIClocked string,series string," +
        "productionDate timestamp,bomCode string,internalModels string, deliveryTime string, " +
        "channelsId string, channelsName string , deliveryAreaId string, deliveryCountry " +
        "string, deliveryProvince string, deliveryCity string,deliveryDistrict string, " +
        "deliveryStreet string, oxSingleNumber string,contractNumber int, ActiveCheckTime string, ActiveAreaId " +
        "string, ActiveCountry string, ActiveProvince string, Activecity string, ActiveDistrict" +
        " string, ActiveStreet string, ActiveOperatorId string, Active_releaseId string, " +
        "Active_EMUIVersion string, Active_operaSysVersion string, Active_BacVerNumber string, " +
        "Active_BacFlashVer string, Active_webUIVersion string, Active_webUITypeCarrVer string," +
        "Active_webTypeDataVerNumber string, Active_operatorsVersion string, " +
        "Active_phonePADPartitionedVersions string, Latest_YEAR int, Latest_MONTH int, " +
        "Latest_DAY int, Latest_HOUR string, Latest_areaId string, Latest_country string, " +
        "Latest_province string, Latest_city string, Latest_district string, Latest_street " +
        "string, Latest_releaseId string, Latest_EMUIVersion string, Latest_operaSysVersion " +
        "string, Latest_BacVerNumber string, Latest_BacFlashVer string, Latest_webUIVersion " +
        "string, Latest_webUITypeCarrVer string, Latest_webTypeDataVerNumber string, " +
        "Latest_operatorsVersion string, Latest_phonePADPartitionedVersions string, " +
        "Latest_operatorId string, gamePointId int,gamePointDescription string" +
        ") row format delimited fields terminated by ','"
      )
      sql("LOAD DATA LOCAL INPATH '" + currentDirectory + "/src/test/resources/100_olap.csv' INTO " +
          "table Carbon_automation_hive2 ")
=======
      sql("LOAD DATA LOCAL INPATH '" + currentDirectory +
          "/src/test/resources/100_olap.csv' INTO table Carbon_automation_test2 OPTIONS" +
          "('DELIMITER'= ',' ,'QUOTECHAR'= '\"', 'FILEHEADER'= 'imei,deviceInformationId,MAC," +
          "deviceColor,device_backColor,modelId,marketName,AMSize,ROMSize,CUPAudit,CPIClocked," +
          "series,productionDate,bomCode,internalModels,deliveryTime,channelsId,channelsName," +
          "deliveryAreaId,deliveryCountry,deliveryProvince,deliveryCity,deliveryDistrict," +
          "deliveryStreet,oxSingleNumber,contractNumber,ActiveCheckTime,ActiveAreaId," +
          "ActiveCountry,ActiveProvince,Activecity,ActiveDistrict,ActiveStreet,ActiveOperatorId," +
          "Active_releaseId,Active_EMUIVersion,Active_operaSysVersion,Active_BacVerNumber," +
          "Active_BacFlashVer,Active_webUIVersion,Active_webUITypeCarrVer," +
          "Active_webTypeDataVerNumber,Active_operatorsVersion," +
          "Active_phonePADPartitionedVersions,Latest_YEAR,Latest_MONTH,Latest_DAY,Latest_HOUR," +
          "Latest_areaId,Latest_country,Latest_province,Latest_city,Latest_district," +
          "Latest_street,Latest_releaseId,Latest_EMUIVersion,Latest_operaSysVersion," +
          "Latest_BacVerNumber,Latest_BacFlashVer,Latest_webUIVersion,Latest_webUITypeCarrVer," +
          "Latest_webTypeDataVerNumber,Latest_operatorsVersion," +
          "Latest_phonePADPartitionedVersions,Latest_operatorId,gamePointId,gamePointDescription')")

      sql(
        "create table Carbon_automation_hive (imei string,deviceInformationId int,MAC string," +
        "deviceColor string,device_backColor string,modelId string,marketName string,AMSize " +
        "string,ROMSize string,CUPAudit string,CPIClocked string,series string,productionDate " +
        "string,bomCode string,internalModels string, deliveryTime string, channelsId string, " +
        "channelsName string , deliveryAreaId string, deliveryCountry string, deliveryProvince " +
        "string, deliveryCity string,deliveryDistrict string, deliveryStreet string, " +
        "oxSingleNumber string, ActiveCheckTime string, ActiveAreaId string, ActiveCountry " +
        "string, ActiveProvince string, Activecity string, ActiveDistrict string, ActiveStreet " +
        "string, ActiveOperatorId string, Active_releaseId string, Active_EMUIVersion string, " +
        "Active_operaSysVersion string, Active_BacVerNumber string, Active_BacFlashVer string, " +
        "Active_webUIVersion string, Active_webUITypeCarrVer string,Active_webTypeDataVerNumber " +
        "string, Active_operatorsVersion string, Active_phonePADPartitionedVersions string, " +
        "Latest_YEAR int, Latest_MONTH int, Latest_DAY int, Latest_HOUR string, Latest_areaId " +
        "string, Latest_country string, Latest_province string, Latest_city string, " +
        "Latest_district string, Latest_street string, Latest_releaseId string, " +
        "Latest_EMUIVersion string, Latest_operaSysVersion string, Latest_BacVerNumber string, " +
        "Latest_BacFlashVer string, Latest_webUIVersion string, Latest_webUITypeCarrVer string, " +
        "Latest_webTypeDataVerNumber string, Latest_operatorsVersion string, " +
        "Latest_phonePADPartitionedVersions string, Latest_operatorId string, " +
        "gamePointDescription string, gamePointId int,contractNumber int)" +
        " row format delimited fields terminated by ','"
      )

      sql("LOAD DATA LOCAL INPATH '" + currentDirectory + "/src/test/resources/100_olap.csv' INTO " +
          "table Carbon_automation_hive ")
>>>>>>> d44c9e70
    } catch {
      case e: Exception => print("ERROR : " + e.getMessage)
    }
  }

  override def afterAll {
    //CarbonProperties.getInstance().addProperty(CarbonCommonConstants.CARBON_TIMESTAMP_FORMAT, "dd-MM-yyyy")
    try {
<<<<<<< HEAD
      sql("drop cube Carbon_automation_test2")
      sql("drop table Carbon_automation_hive2")
=======
      sql("drop table Carbon_automation_test2")
      sql("drop table Carbon_automation_hive")
>>>>>>> d44c9e70
    } catch {
      case e: Exception => print("ERROR : " + e.getMessage)
    }
  }

  //Test-23
  test(
    "select channelsId, sum(gamePointId+ 10) Total from Carbon_automation_test2 group by  " +
      "channelsId order by Total"
  ) {
    checkAnswer(
      sql(
        "select channelsId, sum(gamePointId+ 10) Total from Carbon_automation_test2 group by  " +
          "channelsId order by Total"
      ),
      Seq(Row("2", 18659),
        Row("7", 20484),
        Row("1", 20934),
        Row("4", 20991.197),
        Row("5", 23024),
        Row("3", 25241),
        Row("6", 28542)
      )
    )

  }






  //Test-28
  test(
    "select channelsId, avg(gamePointId+ 10) Total from Carbon_automation_test2 group by  " +
      "channelsId order by Total"
  ) {
    checkAnswer(
      sql(
        "select channelsId, avg(gamePointId+ 10) Total from Carbon_automation_test2 group by  " +
          "channelsId order by Total"
      ),
      Seq(Row("7", 1138),
        Row("6", 1502.2105263157894),
        Row("3", 1577.5625),
        Row("1", 1744.5),
        Row("4", 1749.2664166666666),
        Row("2", 1865.9),
        Row("5", 1918.66666666666667)
      )
    )

  }


  //Test-32
  test(
    "select channelsId, count(gamePointId+ 10) Total from Carbon_automation_test2 group by  " +
      "channelsId order by Total"
  ) {
    checkAnswer(
      sql(
        "select channelsId, count(gamePointId+ 10) Total from Carbon_automation_test2 group by  " +
          "channelsId order by Total"
      ),
      Seq(Row("2", 10),
        Row("1", 12),
        Row("4", 12),
        Row("5", 12),
        Row("3", 16),
        Row("7", 18),
        Row("6", 19)
      )
    )

  }


  //Test-36
  test(
    "select channelsId, min(gamePointId+ 10) Total from Carbon_automation_test2 group by  " +
      "channelsId order by Total"
  ) {
    checkAnswer(
      sql(
        "select channelsId, min(gamePointId+ 10) Total from Carbon_automation_test2 group by  " +
          "channelsId order by Total"
      ),
      Seq(Row("1", 39),
        Row("6", 89),
        Row("3", 161),
        Row("7", 266),
        Row("5", 308),
        Row("4", 451),
        Row("2", 578)
      )
    )

  }



  //Test-40
  test(
    "select channelsId, max(gamePointId+ 10) Total from Carbon_automation_test2 group by  " +
      "channelsId order by Total"
  ) {
    checkAnswer(
      sql(
        "select channelsId, max(gamePointId+ 10) Total from Carbon_automation_test2 group by  " +
          "channelsId order by Total"
      ),
      Seq(Row("3", 2249),
        Row("7", 2358),
        Row("4", 2836),
        Row("1", 2873),
        Row("6", 2962),
        Row("2", 2980),
        Row("5", 2982)
      )
    )

  }

  //Test-45
  test(
    "select Latest_YEAR ,count(distinct Latest_YEAR) from Carbon_automation_test2 group by " +
      "Latest_YEAR"
  )({

    checkAnswer(
      sql(
        "select Latest_YEAR ,count(distinct Latest_YEAR) from Carbon_automation_test2 group by " +
          "Latest_YEAR"
      ),
      Seq(Row(2015, 1))
    )
  }
  )
  //TC_053
  test("select avg(gamepointid) +10 as a ,series  from Carbon_automation_test2 group by series")({
    checkAnswer(
      sql("select avg(gamepointid) +10 as a ,series  from Carbon_automation_test2 group by series"),
      Seq(Row(1445.7777777777778, "6Series"),
        Row(1735.3333333333333, "0Series"),
        Row(1553.0, "4Series"),
        Row(1243.3636363636363, "8Series"),
        Row(1700.1088181818182, "7Series"),
        Row(1343.6666666666667, "1Series"),
        Row(1720.0588235294117, "5Series"),
        Row(1625.0, "9Series"),
        Row(1914.375, "3Series"),
        Row(1382.6666666666667, "2Series")
      )
    )
  }
  )

  //TC_059
  test(
    "select count(distinct gamepointid)+10 as a,series from Carbon_automation_test2 group by series"
  )({
    checkAnswer(
      sql(
        "select count(distinct gamepointid)+10 as a,series from Carbon_automation_test2 group by " +
          "series"
      ),
      Seq(Row(19, "6Series"),
        Row(25, "0Series"),
        Row(18, "4Series"),
        Row(21, "8Series"),
        Row(21, "7Series"),
        Row(13, "1Series"),
        Row(26, "5Series"),
        Row(18, "9Series"),
        Row(18, "3Series"),
        Row(19, "2Series")
      )
    )
  }
  )

  //TC_068
  test("select count (if(gamePointId>100,NULL,gamePointId))  a from Carbon_automation_test2")({
    checkAnswer(
      sql("select count (if(gamePointId>100,NULL,gamePointId))  a from Carbon_automation_test2"),
      Seq(Row(2))
    )
  }
  )

  //TC_070
  test("select count(DISTINCT gamePointId) as a from Carbon_automation_test2")({
    checkAnswer(
      sql("select count(DISTINCT gamePointId) as a from Carbon_automation_test2"),
      Seq(Row(97))
    )
  }
  )

  //TC_076
  test("select sum( DISTINCT gamePointId) a  from Carbon_automation_test2")({
    checkAnswer(
      sql("select sum( DISTINCT gamePointId) a  from Carbon_automation_test2"),
      Seq(Row(153284.19700000001))
    )
  }
  )

  //TC_079
  test("select sum (if(gamePointId>100,NULL,gamePointId))  a from Carbon_automation_test2")({
    checkAnswer(
      sql("select sum (if(gamePointId>100,NULL,gamePointId))  a from Carbon_automation_test2"),
      Seq(Row(108.0))
    )
  }
  )

  //TC_082
  test("select avg(gamePointId) a  from Carbon_automation_test2")({
    checkAnswer(
      sql("select avg(gamePointId) a  from Carbon_automation_test2"),
      Seq(Row(1584.6989595959594))
    )
  }
  )

  //TC_087
  test("select avg (if(gamePointId>100,NULL,gamePointId))  a from Carbon_automation_test2")({
    checkAnswer(
      sql("select avg (if(gamePointId>100,NULL,gamePointId))  a from Carbon_automation_test2"),
      Seq(Row(54.0))
    )
  }
  )


  //TC_089
  test("select min(gamePointId) a  from Carbon_automation_test2")({
    checkAnswer(
      sql("select min(gamePointId) a  from Carbon_automation_test2"),
      Seq(Row(29.0))
    )
  }
  )


  //TC_094
  test("select min (if(gamePointId>100,NULL,gamePointId))  a from Carbon_automation_test2")({
    checkAnswer(
      sql("select min (if(gamePointId>100,NULL,gamePointId))  a from Carbon_automation_test2"),
      Seq(Row(29.0))
    )
  }
  )

  //TC_096
  test("select max(gamePointId) a  from Carbon_automation_test2")({
    checkAnswer(
      sql("select max(gamePointId) a  from Carbon_automation_test2"),
      Seq(Row(2972.0))
    )
  }
  )

  //TC_101
  test("select max (if(gamePointId>100,NULL,gamePointId))  a from Carbon_automation_test2")({
    checkAnswer(
      sql("select max (if(gamePointId>100,NULL,gamePointId))  a from Carbon_automation_test2"),
      Seq(Row(79.0))
    )
  }
  )

  //TC_122
  test("select stddev_pop(gamePointId) as a  from Carbon_automation_test2")({
    checkAnswer(
      sql("select stddev_pop(gamePointId) as a  from Carbon_automation_test2"),
      Seq(Row(809.1896217395077))
    )
  }
  )

  //TC_124
  test("select covar_pop(gamePointId,gamePointId) as a  from Carbon_automation_test2")({
    checkAnswer(
      sql("select covar_pop(gamePointId,gamePointId) as a  from Carbon_automation_test2"),
      Seq(Row(654787.8439309277))
    )
  }
  )

  //TC_125
  test("select covar_samp(gamePointId,gamePointId) as a  from Carbon_automation_test2")({
    checkAnswer(
      sql("select covar_samp(gamePointId,gamePointId) as a  from Carbon_automation_test2"),
      Seq(Row(661469.3525424678))
    )
  }
  )

  //TC_129
  test("select percentile_approx(gamePointId,0.2) as a  from Carbon_automation_test2")({
    checkAnswer(
      sql("select percentile_approx(gamePointId,0.2) as a  from Carbon_automation_test2"),
      Seq(Row(746.4))
    )
  }
  )

  //TC_140
  test(
    "select count(distinct deviceColor) a,deliveryProvince,series from Carbon_automation_test2 " +
      "group by deliveryProvince,series order by deliveryProvince,series"
  )({
    checkAnswer(
      sql(
        "select count(distinct deviceColor) a,deliveryProvince,series from " +
          "Carbon_automation_test2 group by deliveryProvince,series order by deliveryProvince," +
          "series"
      ),
      Seq(Row(5, "Guangdong Province", "0Series"),
        Row(1, "Guangdong Province", "1Series"),
        Row(2, "Guangdong Province", "2Series"),
        Row(3, "Guangdong Province", "3Series"),
        Row(1, "Guangdong Province", "4Series"),
        Row(6, "Guangdong Province", "5Series"),
        Row(1, "Guangdong Province", "6Series"),
        Row(1, "Guangdong Province", "7Series"),
        Row(3, "Guangdong Province", "8Series"),
        Row(2, "Guangdong Province", "9Series"),
        Row(3, "Hubei Province", "0Series"),
        Row(1, "Hubei Province", "1Series"),
        Row(4, "Hubei Province", "2Series"),
        Row(1, "Hubei Province", "3Series"),
        Row(2, "Hubei Province", "4Series"),
        Row(1, "Hubei Province", "5Series"),
        Row(2, "Hubei Province", "6Series"),
        Row(6, "Hubei Province", "7Series"),
        Row(3, "Hubei Province", "8Series"),
        Row(2, "Hubei Province", "9Series"),
        Row(6, "Hunan Province", "0Series"),
        Row(1, "Hunan Province", "1Series"),
        Row(3, "Hunan Province", "2Series"),
        Row(1, "Hunan Province", "3Series"),
        Row(4, "Hunan Province", "4Series"),
        Row(7, "Hunan Province", "5Series"),
        Row(6, "Hunan Province", "6Series"),
        Row(3, "Hunan Province", "7Series"),
        Row(5, "Hunan Province", "8Series"),
        Row(3, "Hunan Province", "9Series")
      )
    )
  }
  )

  //TC_142
  test(
    "select deliveryCountry,deliveryProvince,series,sum(gamePointId) a from " +
      "Carbon_automation_test2 group by deliveryCountry,deliveryProvince,series order by " +
      "deliveryCountry,deliveryProvince,series"
  )({
    checkAnswer(
      sql(
        "select deliveryCountry,deliveryProvince,series,sum(gamePointId) a from " +
          "Carbon_automation_test2 group by deliveryCountry,deliveryProvince,series order by " +
          "deliveryCountry,deliveryProvince,series"
      ),
      Seq(Row("Chinese", "Guangdong Province", "0Series", 11182.0),
        Row("Chinese", "Guangdong Province", "1Series", 1053.0),
        Row("Chinese", "Guangdong Province", "2Series", 3468.0),
        Row("Chinese", "Guangdong Province", "3Series", 11206.0),
        Row("Chinese", "Guangdong Province", "4Series", 1337.0),
        Row("Chinese", "Guangdong Province", "5Series", 10962.0),
        Row("Chinese", "Guangdong Province", "6Series", 1229.0),
        Row("Chinese", "Guangdong Province", "7Series", 3543.0),
        Row("Chinese", "Guangdong Province", "8Series", 3859.0),
        Row("Chinese", "Guangdong Province", "9Series", 1525.0),
        Row("Chinese", "Hubei Province", "0Series", 5545.0),
        Row("Chinese", "Hubei Province", "1Series", 2593.0),
        Row("Chinese", "Hubei Province", "2Series", 4344.0),
        Row("Chinese", "Hubei Province", "3Series", 2077.0),
        Row("Chinese", "Hubei Province", "4Series", 3542.0),
        Row("Chinese", "Hubei Province", "5Series", 692.0),
        Row("Chinese", "Hubei Province", "6Series", 1657.0),
        Row("Chinese", "Hubei Province", "7Series", 10629.197),
        Row("Chinese", "Hubei Province", "8Series", 3279.0),
        Row("Chinese", "Hubei Province", "9Series", 3088.0),
        Row("Chinese", "Hunan Province", "0Series", 9153.0),
        Row("Chinese", "Hunan Province", "1Series", 355.0),
        Row("Chinese", "Hunan Province", "2Series", 4542.0),
        Row("Chinese", "Hunan Province", "3Series", 1952.0),
        Row("Chinese", "Hunan Province", "4Series", 7465.0),
        Row("Chinese", "Hunan Province", "5Series", 17417.0),
        Row("Chinese", "Hunan Province", "6Series", 10036.0),
        Row("Chinese", "Hunan Province", "7Series", 4419.0),
        Row("Chinese", "Hunan Province", "8Series", 6429.0),
        Row("Chinese", "Hunan Province", "9Series", 8307.0)
      )
    )
  }
  )

  //TC_146
  test(
    "select series,avg(gamePointId) a from Carbon_automation_test2 group by series order by series"
  )({
    checkAnswer(
      sql(
        "select series,avg(gamePointId) a from Carbon_automation_test2 group by series order by " +
          "series"
      ),
      Seq(Row("0Series", 1725.3333333333333),
        Row("1Series", 1333.6666666666667),
        Row("2Series", 1372.6666666666667),
        Row("3Series", 1904.375),
        Row("4Series", 1543.0),
        Row("5Series", 1710.0588235294117),
        Row("6Series", 1435.7777777777778),
        Row("7Series", 1690.1088181818182),
        Row("8Series", 1233.3636363636363),
        Row("9Series", 1615.0)
      )
    )
  }
  )

  //TC_147
  test(
    "select deliveryCountry,deliveryProvince,series,avg(gamePointId) a from " +
      "Carbon_automation_test2 group by deliveryCountry,deliveryProvince,series order by " +
      "deliveryCountry,deliveryProvince,series"
  )({
    checkAnswer(
      sql(
        "select deliveryCountry,deliveryProvince,series,avg(gamePointId) a from " +
          "Carbon_automation_test2 group by deliveryCountry,deliveryProvince,series order by " +
          "deliveryCountry,deliveryProvince,series"
      ),
      Seq(Row("Chinese", "Guangdong Province", "0Series", 1863.6666666666667),
        Row("Chinese", "Guangdong Province", "1Series", 1053.0),
        Row("Chinese", "Guangdong Province", "2Series", 1734.0),
        Row("Chinese", "Guangdong Province", "3Series", 2241.2),
        Row("Chinese", "Guangdong Province", "4Series", 1337.0),
        Row("Chinese", "Guangdong Province", "5Series", 1566.0),
        Row("Chinese", "Guangdong Province", "6Series", 1229.0),
        Row("Chinese", "Guangdong Province", "7Series", 1771.5),
        Row("Chinese", "Guangdong Province", "8Series", 1286.3333333333333),
        Row("Chinese", "Guangdong Province", "9Series", 762.5),
        Row("Chinese", "Hubei Province", "0Series", 1848.3333333333333),
        Row("Chinese", "Hubei Province", "1Series", 2593.0),
        Row("Chinese", "Hubei Province", "2Series", 1086.0),
        Row("Chinese", "Hubei Province", "3Series", 2077.0),
        Row("Chinese", "Hubei Province", "4Series", 1771.0),
        Row("Chinese", "Hubei Province", "5Series", 692.0),
        Row("Chinese", "Hubei Province", "6Series", 828.5),
        Row("Chinese", "Hubei Province", "7Series", 1771.5328333333334),
        Row("Chinese", "Hubei Province", "8Series", 1093.0),
        Row("Chinese", "Hubei Province", "9Series", 1544.0),
        Row("Chinese", "Hunan Province", "0Series", 1525.5),
        Row("Chinese", "Hunan Province", "1Series", 355.0),
        Row("Chinese", "Hunan Province", "2Series", 1514.0),
        Row("Chinese", "Hunan Province", "3Series", 976.0),
        Row("Chinese", "Hunan Province", "4Series", 1493.0),
        Row("Chinese", "Hunan Province", "5Series", 1935.2222222222222),
        Row("Chinese", "Hunan Province", "6Series", 1672.6666666666667),
        Row("Chinese", "Hunan Province", "7Series", 1473.0),
        Row("Chinese", "Hunan Province", "8Series", 1285.8),
        Row("Chinese", "Hunan Province", "9Series", 2076.75)
      )
    )
  }
  )

  //TC_151
  test(
    "select series,min(gamePointId) a from Carbon_automation_test2 group by series order by series"
  )({
    checkAnswer(
      sql(
        "select series,min(gamePointId) a from Carbon_automation_test2 group by series order by " +
          "series"
      ),
      Seq(Row("0Series", 202.0),
        Row("1Series", 355.0),
        Row("2Series", 29.0),
        Row("3Series", 79.0),
        Row("4Series", 448.0),
        Row("5Series", 151.0),
        Row("6Series", 750.0),
        Row("7Series", 1015.0),
        Row("8Series", 412.0),
        Row("9Series", 136.0)
      )
    )
  }
  )

  //TC_152
  test(
    "select deliveryCountry,deliveryProvince,series,min(gamePointId) a from " +
      "Carbon_automation_test2 group by deliveryCountry,deliveryProvince,series order by " +
      "deliveryCountry,deliveryProvince,series"
  )({
    checkAnswer(
      sql(
        "select deliveryCountry,deliveryProvince,series,min(gamePointId) a from " +
          "Carbon_automation_test2 group by deliveryCountry,deliveryProvince,series order by " +
          "deliveryCountry,deliveryProvince,series"
      ),
      Seq(Row("Chinese", "Guangdong Province", "0Series", 202.0),
        Row("Chinese", "Guangdong Province", "1Series", 1053.0),
        Row("Chinese", "Guangdong Province", "2Series", 1407.0),
        Row("Chinese", "Guangdong Province", "3Series", 1077.0),
        Row("Chinese", "Guangdong Province", "4Series", 1337.0),
        Row("Chinese", "Guangdong Province", "5Series", 256.0),
        Row("Chinese", "Guangdong Province", "6Series", 1229.0),
        Row("Chinese", "Guangdong Province", "7Series", 1368.0),
        Row("Chinese", "Guangdong Province", "8Series", 412.0),
        Row("Chinese", "Guangdong Province", "9Series", 571.0),
        Row("Chinese", "Hubei Province", "0Series", 732.0),
        Row("Chinese", "Hubei Province", "1Series", 2593.0),
        Row("Chinese", "Hubei Province", "2Series", 29.0),
        Row("Chinese", "Hubei Province", "3Series", 2077.0),
        Row("Chinese", "Hubei Province", "4Series", 572.0),
        Row("Chinese", "Hubei Province", "5Series", 692.0),
        Row("Chinese", "Hubei Province", "6Series", 750.0),
        Row("Chinese", "Hubei Province", "7Series", 1080.0),
        Row("Chinese", "Hubei Province", "8Series", 441.0),
        Row("Chinese", "Hubei Province", "9Series", 136.0),
        Row("Chinese", "Hunan Province", "0Series", 505.0),
        Row("Chinese", "Hunan Province", "1Series", 355.0),
        Row("Chinese", "Hunan Province", "2Series", 298.0),
        Row("Chinese", "Hunan Province", "3Series", 79.0),
        Row("Chinese", "Hunan Province", "4Series", 448.0),
        Row("Chinese", "Hunan Province", "5Series", 151.0),
        Row("Chinese", "Hunan Province", "6Series", 845.0),
        Row("Chinese", "Hunan Province", "7Series", 1015.0),
        Row("Chinese", "Hunan Province", "8Series", 538.0),
        Row("Chinese", "Hunan Province", "9Series", 1823.0)
      )
    )
  }
  )

  //TC_153
  test(
    "select deliveryProvince,series,min(deviceInformationId) a from Carbon_automation_test2 group" +
      " by deliveryProvince,series order by deliveryProvince,series"
  )({
    checkAnswer(
      sql(
        "select deliveryProvince,series,min(deviceInformationId) a from Carbon_automation_test2 " +
          "group by deliveryProvince,series order by deliveryProvince,series"
      ),
      Seq(Row("Guangdong Province", "0Series", 100011),
        Row("Guangdong Province", "1Series", 100032),
        Row("Guangdong Province", "2Series", 100034),
        Row("Guangdong Province", "3Series", 10006),
        Row("Guangdong Province", "4Series", 100059),
        Row("Guangdong Province", "5Series", 10004),
        Row("Guangdong Province", "6Series", 100038),
        Row("Guangdong Province", "7Series", 10000),
        Row("Guangdong Province", "8Series", 100039),
        Row("Guangdong Province", "9Series", 100043),
        Row("Hubei Province", "0Series", 10002),
        Row("Hubei Province", "1Series", 100005),
        Row("Hubei Province", "2Series", 100050),
        Row("Hubei Province", "3Series", 100077),
        Row("Hubei Province", "4Series", 100004),
        Row("Hubei Province", "5Series", 1000),
        Row("Hubei Province", "6Series", 100056),
        Row("Hubei Province", "7Series", 1),
        Row("Hubei Province", "8Series", 100018),
        Row("Hubei Province", "9Series", 100000),
        Row("Hunan Province", "0Series", 100001),
        Row("Hunan Province", "1Series", 100013),
        Row("Hunan Province", "2Series", 10001),
        Row("Hunan Province", "3Series", 100010),
        Row("Hunan Province", "4Series", 100012),
        Row("Hunan Province", "5Series", 100),
        Row("Hunan Province", "6Series", 100006),
        Row("Hunan Province", "7Series", 10003),
        Row("Hunan Province", "8Series", 10005),
        Row("Hunan Province", "9Series", 100007)
      )
    )
  }
  )

  //TC_154
  test(
    "select deliveryProvince,series,min(channelsId) a from Carbon_automation_test2 group by " +
      "deliveryProvince,series order by deliveryProvince,series"
  )({
    checkAnswer(
      sql(
        "select deliveryProvince,series,min(channelsId) a from Carbon_automation_test2 group by " +
          "deliveryProvince,series order by deliveryProvince,series"
      ),
      Seq(Row("Guangdong Province", "0Series", "1"),
        Row("Guangdong Province", "1Series", "7"),
        Row("Guangdong Province", "2Series", "6"),
        Row("Guangdong Province", "3Series", "1"),
        Row("Guangdong Province", "4Series", "7"),
        Row("Guangdong Province", "5Series", "1"),
        Row("Guangdong Province", "6Series", "3"),
        Row("Guangdong Province", "7Series", "1"),
        Row("Guangdong Province", "8Series", "1"),
        Row("Guangdong Province", "9Series", "6"),
        Row("Hubei Province", "0Series", "3"),
        Row("Hubei Province", "1Series", "1"),
        Row("Hubei Province", "2Series", "1"),
        Row("Hubei Province", "3Series", "6"),
        Row("Hubei Province", "4Series", "2"),
        Row("Hubei Province", "5Series", "3"),
        Row("Hubei Province", "6Series", "5"),
        Row("Hubei Province", "7Series", "1"),
        Row("Hubei Province", "8Series", "4"),
        Row("Hubei Province", "9Series", "6"),
        Row("Hunan Province", "0Series", "2"),
        Row("Hunan Province", "1Series", "6"),
        Row("Hunan Province", "2Series", "5"),
        Row("Hunan Province", "3Series", "3"),
        Row("Hunan Province", "4Series", "1"),
        Row("Hunan Province", "5Series", "3"),
        Row("Hunan Province", "6Series", "2"),
        Row("Hunan Province", "7Series", "3"),
        Row("Hunan Province", "8Series", "1"),
        Row("Hunan Province", "9Series", "1")
      )
    )
  }
  )

  //TC_155
  test(
    "select deliveryProvince,series,min(bomCode) a from Carbon_automation_test2 group by " +
      "deliveryProvince,series order by deliveryProvince,series"
  )({
    checkAnswer(
      sql(
        "select deliveryProvince,series,min(bomCode) a from Carbon_automation_test2 group by " +
          "deliveryProvince,series order by deliveryProvince,series"
      ),
      Seq(Row("Guangdong Province", "0Series", "100011"),
        Row("Guangdong Province", "1Series", "100032"),
        Row("Guangdong Province", "2Series", "100034"),
        Row("Guangdong Province", "3Series", "100042"),
        Row("Guangdong Province", "4Series", "100059"),
        Row("Guangdong Province", "5Series", "100020"),
        Row("Guangdong Province", "6Series", "100038"),
        Row("Guangdong Province", "7Series", "10000"),
        Row("Guangdong Province", "8Series", "100039"),
        Row("Guangdong Province", "9Series", "100043"),
        Row("Hubei Province", "0Series", "100009"),
        Row("Hubei Province", "1Series", "100005"),
        Row("Hubei Province", "2Series", "100050"),
        Row("Hubei Province", "3Series", "100077"),
        Row("Hubei Province", "4Series", "100004"),
        Row("Hubei Province", "5Series", "1000"),
        Row("Hubei Province", "6Series", "100056"),
        Row("Hubei Province", "7Series", "1"),
        Row("Hubei Province", "8Series", "100018"),
        Row("Hubei Province", "9Series", "100000"),
        Row("Hunan Province", "0Series", "100001"),
        Row("Hunan Province", "1Series", "100013"),
        Row("Hunan Province", "2Series", "10001"),
        Row("Hunan Province", "3Series", "100010"),
        Row("Hunan Province", "4Series", "100012"),
        Row("Hunan Province", "5Series", "100"),
        Row("Hunan Province", "6Series", "100006"),
        Row("Hunan Province", "7Series", "10003"),
        Row("Hunan Province", "8Series", "100008"),
        Row("Hunan Province", "9Series", "100007")
      )
    )
  }
  )

  //TC_156
  test(
    "select series,max(gamePointId) a from Carbon_automation_test2 group by series order by series"
  )({
    checkAnswer(
      sql(
        "select series,max(gamePointId) a from Carbon_automation_test2 group by series order by " +
          "series"
      ),
      Seq(Row("0Series", 2972.0),
        Row("1Series", 2593.0),
        Row("2Series", 2553.0),
        Row("3Series", 2745.0),
        Row("4Series", 2970.0),
        Row("5Series", 2849.0),
        Row("6Series", 2572.0),
        Row("7Series", 2738.562),
        Row("8Series", 2078.0),
        Row("9Series", 2952.0)
      )
    )
  }
  )

  //TC_157
  test(
    "select deliveryCountry,deliveryProvince,series,max(gamePointId) a from " +
      "Carbon_automation_test2 group by deliveryCountry,deliveryProvince,series order by " +
      "deliveryCountry,deliveryProvince,series"
  )({
    checkAnswer(
      sql(
        "select deliveryCountry,deliveryProvince,series,max(gamePointId) a from " +
          "Carbon_automation_test2 group by deliveryCountry,deliveryProvince,series order by " +
          "deliveryCountry,deliveryProvince,series"
      ),
      Seq(Row("Chinese", "Guangdong Province", "0Series", 2890.0),
        Row("Chinese", "Guangdong Province", "1Series", 1053.0),
        Row("Chinese", "Guangdong Province", "2Series", 2061.0),
        Row("Chinese", "Guangdong Province", "3Series", 2745.0),
        Row("Chinese", "Guangdong Province", "4Series", 1337.0),
        Row("Chinese", "Guangdong Province", "5Series", 2734.0),
        Row("Chinese", "Guangdong Province", "6Series", 1229.0),
        Row("Chinese", "Guangdong Province", "7Series", 2175.0),
        Row("Chinese", "Guangdong Province", "8Series", 1750.0),
        Row("Chinese", "Guangdong Province", "9Series", 954.0),
        Row("Chinese", "Hubei Province", "0Series", 2972.0),
        Row("Chinese", "Hubei Province", "1Series", 2593.0),
        Row("Chinese", "Hubei Province", "2Series", 1655.0),
        Row("Chinese", "Hubei Province", "3Series", 2077.0),
        Row("Chinese", "Hubei Province", "4Series", 2970.0),
        Row("Chinese", "Hubei Province", "5Series", 692.0),
        Row("Chinese", "Hubei Province", "6Series", 907.0),
        Row("Chinese", "Hubei Province", "7Series", 2738.562),
        Row("Chinese", "Hubei Province", "8Series", 2078.0),
        Row("Chinese", "Hubei Province", "9Series", 2952.0),
        Row("Chinese", "Hunan Province", "0Series", 2436.0),
        Row("Chinese", "Hunan Province", "1Series", 355.0),
        Row("Chinese", "Hunan Province", "2Series", 2553.0),
        Row("Chinese", "Hunan Province", "3Series", 1873.0),
        Row("Chinese", "Hunan Province", "4Series", 2863.0),
        Row("Chinese", "Hunan Province", "5Series", 2849.0),
        Row("Chinese", "Hunan Province", "6Series", 2572.0),
        Row("Chinese", "Hunan Province", "7Series", 2071.0),
        Row("Chinese", "Hunan Province", "8Series", 1608.0),
        Row("Chinese", "Hunan Province", "9Series", 2288.0)
      )
    )
  }
  )

  //TC_158
  test(
    "select deliveryProvince,series,max(deviceInformationId) a from Carbon_automation_test2 group" +
      " by deliveryProvince,series order by deliveryProvince,series"
  )({
    checkAnswer(
      sql(
        "select deliveryProvince,series,max(deviceInformationId) a from Carbon_automation_test2 " +
          "group by deliveryProvince,series order by deliveryProvince,series"
      ),
      Seq(Row("Guangdong Province", "0Series", 100084),
        Row("Guangdong Province", "1Series", 100032),
        Row("Guangdong Province", "2Series", 100051),
        Row("Guangdong Province", "3Series", 100075),
        Row("Guangdong Province", "4Series", 100059),
        Row("Guangdong Province", "5Series", 100081),
        Row("Guangdong Province", "6Series", 100038),
        Row("Guangdong Province", "7Series", 100054),
        Row("Guangdong Province", "8Series", 100068),
        Row("Guangdong Province", "9Series", 100080),
        Row("Hubei Province", "0Series", 100076),
        Row("Hubei Province", "1Series", 100005),
        Row("Hubei Province", "2Series", 100078),
        Row("Hubei Province", "3Series", 100077),
        Row("Hubei Province", "4Series", 100067),
        Row("Hubei Province", "5Series", 1000),
        Row("Hubei Province", "6Series", 100074),
        Row("Hubei Province", "7Series", 1000000),
        Row("Hubei Province", "8Series", 100040),
        Row("Hubei Province", "9Series", 100062),
        Row("Hunan Province", "0Series", 100083),
        Row("Hunan Province", "1Series", 100013),
        Row("Hunan Province", "2Series", 100045),
        Row("Hunan Province", "3Series", 100016),
        Row("Hunan Province", "4Series", 100079),
        Row("Hunan Province", "5Series", 100082),
        Row("Hunan Province", "6Series", 100066),
        Row("Hunan Province", "7Series", 100037),
        Row("Hunan Province", "8Series", 100069),
        Row("Hunan Province", "9Series", 100057)
      )
    )
  }
  )

  //TC_159
  test(
    "select deliveryProvince,series,max(channelsId) a from Carbon_automation_test2 group by " +
      "deliveryProvince,series order by deliveryProvince,series"
  )({
    checkAnswer(
      sql(
        "select deliveryProvince,series,max(channelsId) a from Carbon_automation_test2 group by " +
          "deliveryProvince,series order by deliveryProvince,series"
      ),
      Seq(Row("Guangdong Province", "0Series", "6"),
        Row("Guangdong Province", "1Series", "7"),
        Row("Guangdong Province", "2Series", "7"),
        Row("Guangdong Province", "3Series", "6"),
        Row("Guangdong Province", "4Series", "7"),
        Row("Guangdong Province", "5Series", "7"),
        Row("Guangdong Province", "6Series", "3"),
        Row("Guangdong Province", "7Series", "2"),
        Row("Guangdong Province", "8Series", "7"),
        Row("Guangdong Province", "9Series", "6"),
        Row("Hubei Province", "0Series", "7"),
        Row("Hubei Province", "1Series", "1"),
        Row("Hubei Province", "2Series", "5"),
        Row("Hubei Province", "3Series", "6"),
        Row("Hubei Province", "4Series", "7"),
        Row("Hubei Province", "5Series", "3"),
        Row("Hubei Province", "6Series", "7"),
        Row("Hubei Province", "7Series", "7"),
        Row("Hubei Province", "8Series", "7"),
        Row("Hubei Province", "9Series", "6"),
        Row("Hunan Province", "0Series", "7"),
        Row("Hunan Province", "1Series", "6"),
        Row("Hunan Province", "2Series", "6"),
        Row("Hunan Province", "3Series", "6"),
        Row("Hunan Province", "4Series", "7"),
        Row("Hunan Province", "5Series", "7"),
        Row("Hunan Province", "6Series", "7"),
        Row("Hunan Province", "7Series", "6"),
        Row("Hunan Province", "8Series", "5"),
        Row("Hunan Province", "9Series", "6")
      )
    )
  }
  )

  //TC_160
  test(
    "select deliveryProvince,series,max(bomCode) a from Carbon_automation_test2 group by " +
      "deliveryProvince,series order by deliveryProvince,series"
  )({
    checkAnswer(
      sql(
        "select deliveryProvince,series,max(bomCode) a from Carbon_automation_test2 group by " +
          "deliveryProvince,series order by deliveryProvince,series"
      ),
      Seq(Row("Guangdong Province", "0Series", "100084"),
        Row("Guangdong Province", "1Series", "100032"),
        Row("Guangdong Province", "2Series", "100051"),
        Row("Guangdong Province", "3Series", "100075"),
        Row("Guangdong Province", "4Series", "100059"),
        Row("Guangdong Province", "5Series", "100081"),
        Row("Guangdong Province", "6Series", "100038"),
        Row("Guangdong Province", "7Series", "100054"),
        Row("Guangdong Province", "8Series", "100068"),
        Row("Guangdong Province", "9Series", "100080"),
        Row("Hubei Province", "0Series", "100076"),
        Row("Hubei Province", "1Series", "100005"),
        Row("Hubei Province", "2Series", "100078"),
        Row("Hubei Province", "3Series", "100077"),
        Row("Hubei Province", "4Series", "100067"),
        Row("Hubei Province", "5Series", "1000"),
        Row("Hubei Province", "6Series", "100074"),
        Row("Hubei Province", "7Series", "100055"),
        Row("Hubei Province", "8Series", "100040"),
        Row("Hubei Province", "9Series", "100062"),
        Row("Hunan Province", "0Series", "100083"),
        Row("Hunan Province", "1Series", "100013"),
        Row("Hunan Province", "2Series", "100045"),
        Row("Hunan Province", "3Series", "100016"),
        Row("Hunan Province", "4Series", "100079"),
        Row("Hunan Province", "5Series", "100082"),
        Row("Hunan Province", "6Series", "100066"),
        Row("Hunan Province", "7Series", "100037"),
        Row("Hunan Province", "8Series", "10007"),
        Row("Hunan Province", "9Series", "100057")
      )
    )
  }
  )

  //TC_169
  test("select imei,series,gamePointId from Carbon_automation_test2 limit 10")({
    checkAnswer(
      sql("select imei,series,gamePointId from Carbon_automation_test2 limit 10"),
      Seq(Row("1AA1", "7Series", 2738.562),
        Row("1AA10", "7Series", 1714.635),
        Row("1AA100", "5Series", 1271.0),
        Row("1AA1000", "5Series", 692.0),
        Row("1AA10000", "7Series", 2175.0),
        Row("1AA100000", "9Series", 136.0),
        Row("1AA1000000", "7Series", 1600.0),
        Row("1AA100001", "0Series", 505.0),
        Row("1AA100002", "0Series", 1341.0),
        Row("1AA100003", "5Series", 2239.0)
      )
    )
  }
  )

  //TC_174
  test("select distinct gamePointId from Carbon_automation_test2")({
    checkAnswer(
      sql("select distinct gamePointId from Carbon_automation_test2"),
      Seq(Row(1350.0),
        Row(412.0),
        Row(2952.0),
        Row(2077.0),
        Row(1750.0),
        Row(1600.0),
        Row(2436.0),
        Row(2061.0),
        Row(1442.0),
        Row(1717.0),
        Row(1567.0),
        Row(1434.0),
        Row(2745.0),
        Row(954.0),
        Row(2970.0),
        Row(1226.0),
        Row(750.0),
        Row(256.0),
        Row(2488.0),
        Row(1768.0),
        Row(1368.0),
        Row(571.0),
        Row(2863.0),
        Row(79.0),
        Row(2288.0),
        Row(2972.0),
        Row(2572.0),
        Row(692.0),
        Row(1077.0),
        Row(613.0),
        Row(813.0),
        Row(538.0),
        Row(2890.0),
        Row(202.0),
        Row(448.0),
        Row(298.0),
        Row(2399.0),
        Row(2849.0),
        Row(2224.0),
        Row(151.0),
        Row(1778.0),
        Row(2483.0),
        Row(901.0),
        Row(1053.0),
        Row(1728.0),
        Row(2192.0),
        Row(2142.0),
        Row(572.0),
        Row(29.0),
        Row(1337.0),
        Row(568.0),
        Row(2826.0),
        Row(2738.562),
        Row(2635.0),
        Row(1229.0),
        Row(1271.0),
        Row(2194.0),
        Row(760.0),
        Row(2553.0),
        Row(2078.0),
        Row(2478.0),
        Row(1655.0),
        Row(1080.0),
        Row(505.0),
        Row(355.0),
        Row(1697.0),
        Row(2071.0),
        Row(2205.0),
        Row(1864.0),
        Row(1015.0),
        Row(2239.0),
        Row(865.0),
        Row(1873.0),
        Row(1098.0),
        Row(2348.0),
        Row(1823.0),
        Row(1973.0),
        Row(2507.0),
        Row(732.0),
        Row(907.0),
        Row(1714.635),
        Row(1407.0),
        Row(1724.0),
        Row(1999.0),
        Row(2175.0),
        Row(1991.0),
        Row(1691.0),
        Row(441.0),
        Row(136.0),
        Row(1341.0),
        Row(845.0),
        Row(2734.0),
        Row(1841.0),
        Row(1491.0),
        Row(1333.0),
        Row(2593.0),
        Row(1608.0)
      )
    )
  }
  )

  //TC_188
  test("select series,gamePointId as a from Carbon_automation_test2  order by a asc limit 10")({
    checkAnswer(
      sql("select series,gamePointId as a from Carbon_automation_test2  order by a asc limit 10"),
      Seq(Row("2Series", 29.0),
        Row("3Series", 79.0),
        Row("9Series", 136.0),
        Row("5Series", 151.0),
        Row("0Series", 202.0),
        Row("5Series", 256.0),
        Row("2Series", 298.0),
        Row("1Series", 355.0),
        Row("8Series", 412.0),
        Row("8Series", 441.0)
      )
    )
  }
  )

  //TC_189
  test("select series,gamePointId as a from Carbon_automation_test2  order by a desc limit 10")({
    checkAnswer(
      sql("select series,gamePointId as a from Carbon_automation_test2  order by a desc limit 10"),
      Seq(Row("0Series", 2972.0),
        Row("4Series", 2970.0),
        Row("9Series", 2952.0),
        Row("0Series", 2890.0),
        Row("4Series", 2863.0),
        Row("5Series", 2849.0),
        Row("0Series", 2826.0),
        Row("3Series", 2745.0),
        Row("7Series", 2738.562),
        Row("5Series", 2734.0)
      )
    )
  }
  )

  //TC_192
  test(
    "select imei from Carbon_automation_test2 where  (contractNumber == 5281803) and " +
      "(gamePointId==2738.562)1 "
  )({
    checkAnswer(
      sql(
        "select imei from Carbon_automation_test2 where  (contractNumber == 5281803) and " +
          "(gamePointId==2738.562)"
      ),
      Seq(Row("1AA1"))
    )
  }
  )

  //TC_193
  test(
    "select contractNumber,gamePointId,series from Carbon_automation_test2 where  (contractNumber" +
      " == 5281803) and (gamePointId==2738.562)"
  )({
    checkAnswer(
      sql(
        "select contractNumber,gamePointId,series from Carbon_automation_test2 where  " +
          "(contractNumber == 5281803) and (gamePointId==2738.562)"
      ),
      Seq(Row(5281803.0, 2738.562, "7Series"))
    )
  }
  )

  //TC_194
  test(
    "select contractNumber,gamePointId,series from Carbon_automation_test2 where series='8Series'"
  )({
    checkAnswer(
      sql(
        "select contractNumber,gamePointId,series from Carbon_automation_test2 where " +
          "series='8Series'"
      ),
      Seq(Row(1070757.0, 1442.0, "8Series"),
        Row(574375.0, 441.0, "8Series"),
        Row(8229807.0, 760.0, "8Series"),
        Row(1901889.0, 1750.0, "8Series"),
        Row(7880439.0, 2078.0, "8Series"),
        Row(5659107.0, 1697.0, "8Series"),
        Row(6190068.0, 1608.0, "8Series"),
        Row(7420815.0, 538.0, "8Series"),
        Row(3235086.0, 412.0, "8Series"),
        Row(7917206.0, 1491.0, "8Series"),
        Row(4156339.0, 1350.0, "8Series")
      )
    )
  }
  )

  //TC_195
  test(
    "select contractNumber,gamePointId,series from Carbon_automation_test2 where series='8Series'" +
      " and internalModels='8Internal models'"
  )({
    checkAnswer(
      sql(
        "select contractNumber,gamePointId,series from Carbon_automation_test2 where " +
          "series='8Series' and internalModels='8Internal models'"
      ),
      Seq(Row(1070757.0, 1442.0, "8Series"), Row(7880439.0, 2078.0, "8Series"))
    )
  }
  )

  //TC_196
  test(
    "select contractNumber,gamePointId,series from Carbon_automation_test2 where series='8Series'" +
      " or  internalModels='8Internal models'"
  )({
    checkAnswer(
      sql(
        "select contractNumber,gamePointId,series from Carbon_automation_test2 where " +
          "series='8Series' or  internalModels='8Internal models'"
      ),
      Seq(Row(88231.0, 2239.0, "5Series"),
        Row(335583.0, 1991.0, "9Series"),
        Row(1070757.0, 1442.0, "8Series"),
        Row(574375.0, 441.0, "8Series"),
        Row(833654.0, 256.0, "5Series"),
        Row(6533899.0, 1724.0, "0Series"),
        Row(8229807.0, 760.0, "8Series"),
        Row(1901889.0, 1750.0, "8Series"),
        Row(7880439.0, 2078.0, "8Series"),
        Row(5659107.0, 1697.0, "8Series"),
        Row(7839922.0, 1823.0, "9Series"),
        Row(9500486.0, 2399.0, "3Series"),
        Row(6190068.0, 1608.0, "8Series"),
        Row(7236919.0, 1407.0, "2Series"),
        Row(7342321.0, 1728.0, "7Series"),
        Row(7420815.0, 538.0, "8Series"),
        Row(9318234.0, 1226.0, "2Series"),
        Row(3235086.0, 412.0, "8Series"),
        Row(7917206.0, 1491.0, "8Series"),
        Row(4156339.0, 1350.0, "8Series")
      )
    )
  }
  )

  //TC_197
  test(
    "select contractNumber,gamePointId,series from Carbon_automation_test2 where series='8Series'" +
      " or series='7Series'"
  )({
    checkAnswer(
      sql(
        "select contractNumber,gamePointId,series from Carbon_automation_test2 where " +
          "series='8Series' or series='7Series'"
      ),
      Seq(Row(5281803.0, 2738.562, "7Series"),
        Row(6805600.0, 1714.635, "7Series"),
        Row(3784858.0, 2175.0, "7Series"),
        Row(9737768.0, 1600.0, "7Series"),
        Row(1070757.0, 1442.0, "8Series"),
        Row(574375.0, 441.0, "8Series"),
        Row(7487134.0, 1768.0, "7Series"),
        Row(5586718.0, 2071.0, "7Series"),
        Row(5857263.0, 1333.0, "7Series"),
        Row(6416074.0, 1080.0, "7Series"),
        Row(8229807.0, 760.0, "8Series"),
        Row(3311312.0, 1015.0, "7Series"),
        Row(1901889.0, 1750.0, "8Series"),
        Row(7880439.0, 2078.0, "8Series"),
        Row(5659107.0, 1697.0, "8Series"),
        Row(6190068.0, 1608.0, "8Series"),
        Row(6283156.0, 1368.0, "7Series"),
        Row(7342321.0, 1728.0, "7Series"),
        Row(7420815.0, 538.0, "8Series"),
        Row(3235086.0, 412.0, "8Series"),
        Row(7917206.0, 1491.0, "8Series"),
        Row(4156339.0, 1350.0, "8Series")
      )
    )
  }
  )

  //TC_198
  test(
    "select contractNumber,gamePointId,series from Carbon_automation_test2 where gamePointId=2738" +
      ".562"
  )({
    checkAnswer(
      sql(
        "select contractNumber,gamePointId,series from Carbon_automation_test2 where " +
          "gamePointId=2738.562"
      ),
      Seq(Row(5281803.0, 2738.562, "7Series"))
    )
  }
  )

  //TC_199
  test(
    "select contractNumber,gamePointId,series from Carbon_automation_test2 where " +
      "deviceInformationId=10"
  )({
    checkAnswer(
      sql(
        "select contractNumber,gamePointId,series from Carbon_automation_test2 where " +
          "deviceInformationId=10"
      ),
      Seq(Row(6805600.0, 1714.635, "7Series"))
    )
  }
  )

  //TC_200
  test(
    "select contractNumber,gamePointId,series  from Carbon_automation_test2 where " +
      "(deviceInformationId=100 and deviceColor='1Device Color') OR (deviceInformationId=10 and " +
      "deviceColor='0Device Color')"
  )({
    checkAnswer(
      sql(
        "select contractNumber,gamePointId,series  from Carbon_automation_test2 where " +
          "(deviceInformationId=100 and deviceColor='1Device Color') OR (deviceInformationId=10 " +
          "and deviceColor='0Device Color')"
      ),
      Seq(Row(6805600.0, 1714.635, "7Series"), Row(8231335.0, 1271.0, "5Series"))
    )
  }
  )

  //TC_201
  test(
    "select contractNumber,gamePointId,series from Carbon_automation_test2 where series !='8Series'"
  )({
    checkAnswer(
      sql(
        "select contractNumber,gamePointId,series from Carbon_automation_test2 where series " +
          "!='8Series'"
      ),
      Seq(Row(5281803.0, 2738.562, "7Series"),
        Row(6805600.0, 1714.635, "7Series"),
        Row(8231335.0, 1271.0, "5Series"),
        Row(8978765.0, 692.0, "5Series"),
        Row(3784858.0, 2175.0, "7Series"),
        Row(1602458.0, 136.0, "9Series"),
        Row(9737768.0, 1600.0, "7Series"),
        Row(2919786.0, 505.0, "0Series"),
        Row(9455612.0, 1341.0, "0Series"),
        Row(88231.0, 2239.0, "5Series"),
        Row(1439363.0, 2970.0, "4Series"),
        Row(3940720.0, 2593.0, "1Series"),
        Row(4451217.0, 2572.0, "6Series"),
        Row(335583.0, 1991.0, "9Series"),
        Row(2389657.0, 1841.0, "0Series"),
        Row(5986189.0, 298.0, "2Series"),
        Row(8543280.0, 79.0, "3Series"),
        Row(4816260.0, 202.0, "0Series"),
        Row(8453995.0, 568.0, "4Series"),
        Row(2051539.0, 355.0, "1Series"),
        Row(7610075.0, 151.0, "5Series"),
        Row(6663091.0, 2863.0, "4Series"),
        Row(6495292.0, 1873.0, "3Series"),
        Row(2611464.0, 2205.0, "9Series"),
        Row(4459076.0, 2194.0, "5Series"),
        Row(5204739.0, 2972.0, "0Series"),
        Row(833654.0, 256.0, "5Series"),
        Row(566917.0, 1778.0, "0Series"),
        Row(832387.0, 1999.0, "5Series"),
        Row(2850246.0, 2194.0, "5Series"),
        Row(6169467.0, 2483.0, "6Series"),
        Row(6533899.0, 1724.0, "0Series"),
        Row(7487134.0, 1768.0, "7Series"),
        Row(4750239.0, 2436.0, "0Series"),
        Row(8880112.0, 2849.0, "5Series"),
        Row(7774590.0, 1691.0, "2Series"),
        Row(5586718.0, 2071.0, "7Series"),
        Row(5857263.0, 1333.0, "7Series"),
        Row(6416074.0, 1080.0, "7Series"),
        Row(6994063.0, 1053.0, "1Series"),
        Row(5797079.0, 2061.0, "2Series"),
        Row(6283062.0, 2142.0, "5Series"),
        Row(8431770.0, 2224.0, "5Series"),
        Row(3311312.0, 1015.0, "7Series"),
        Row(2843881.0, 1229.0, "6Series"),
        Row(3077303.0, 1717.0, "5Series"),
        Row(3454331.0, 2734.0, "5Series"),
        Row(23250.0, 2745.0, "3Series"),
        Row(3278167.0, 571.0, "9Series"),
        Row(9952232.0, 2553.0, "2Series"),
        Row(424923.0, 1077.0, "3Series"),
        Row(7839922.0, 1823.0, "9Series"),
        Row(9500486.0, 2399.0, "3Series"),
        Row(1952050.0, 2890.0, "0Series"),
        Row(7768468.0, 29.0, "2Series"),
        Row(7236919.0, 1407.0, "2Series"),
        Row(167725.0, 845.0, "6Series"),
        Row(2651084.0, 1655.0, "2Series"),
        Row(6283156.0, 1368.0, "7Series"),
        Row(7342321.0, 1728.0, "7Series"),
        Row(1753823.0, 750.0, "6Series"),
        Row(5451533.0, 2288.0, "9Series"),
        Row(5403108.0, 2635.0, "5Series"),
        Row(168757.0, 1337.0, "4Series"),
        Row(9394732.0, 2478.0, "3Series"),
        Row(4358621.0, 1407.0, "6Series"),
        Row(2362114.0, 2952.0, "9Series"),
        Row(9318234.0, 1226.0, "2Series"),
        Row(5565240.0, 865.0, "6Series"),
        Row(3166724.0, 901.0, "0Series"),
        Row(5592457.0, 1864.0, "6Series"),
        Row(7575196.0, 572.0, "4Series"),
        Row(4202614.0, 1567.0, "0Series"),
        Row(2199957.0, 1973.0, "0Series"),
        Row(511128.0, 448.0, "4Series"),
        Row(580612.0, 2488.0, "4Series"),
        Row(275342.0, 907.0, "6Series"),
        Row(3215327.0, 2507.0, "3Series"),
        Row(8069859.0, 732.0, "0Series"),
        Row(6383562.0, 2077.0, "3Series"),
        Row(6428516.0, 1434.0, "2Series"),
        Row(5159121.0, 1098.0, "4Series"),
        Row(3360388.0, 813.0, "5Series"),
        Row(5152985.0, 954.0, "9Series"),
        Row(3335480.0, 613.0, "5Series"),
        Row(994815.0, 2348.0, "5Series"),
        Row(507229.0, 2192.0, "0Series"),
        Row(8976568.0, 2826.0, "0Series")
      )
    )
  }
  )

  //TC_202
  test(
    "select contractNumber,gamePointId,series from Carbon_automation_test2 where series " +
      "!='8Series' and internalModels !='8Internal models'"
  )({
    checkAnswer(
      sql(
        "select contractNumber,gamePointId,series from Carbon_automation_test2 where series " +
          "!='8Series' and internalModels !='8Internal models'"
      ),
      Seq(Row(5281803.0, 2738.562, "7Series"),
        Row(6805600.0, 1714.635, "7Series"),
        Row(8231335.0, 1271.0, "5Series"),
        Row(8978765.0, 692.0, "5Series"),
        Row(3784858.0, 2175.0, "7Series"),
        Row(1602458.0, 136.0, "9Series"),
        Row(9737768.0, 1600.0, "7Series"),
        Row(2919786.0, 505.0, "0Series"),
        Row(9455612.0, 1341.0, "0Series"),
        Row(1439363.0, 2970.0, "4Series"),
        Row(3940720.0, 2593.0, "1Series"),
        Row(4451217.0, 2572.0, "6Series"),
        Row(2389657.0, 1841.0, "0Series"),
        Row(5986189.0, 298.0, "2Series"),
        Row(8543280.0, 79.0, "3Series"),
        Row(4816260.0, 202.0, "0Series"),
        Row(8453995.0, 568.0, "4Series"),
        Row(2051539.0, 355.0, "1Series"),
        Row(7610075.0, 151.0, "5Series"),
        Row(6663091.0, 2863.0, "4Series"),
        Row(6495292.0, 1873.0, "3Series"),
        Row(2611464.0, 2205.0, "9Series"),
        Row(4459076.0, 2194.0, "5Series"),
        Row(5204739.0, 2972.0, "0Series"),
        Row(566917.0, 1778.0, "0Series"),
        Row(832387.0, 1999.0, "5Series"),
        Row(2850246.0, 2194.0, "5Series"),
        Row(6169467.0, 2483.0, "6Series"),
        Row(7487134.0, 1768.0, "7Series"),
        Row(4750239.0, 2436.0, "0Series"),
        Row(8880112.0, 2849.0, "5Series"),
        Row(7774590.0, 1691.0, "2Series"),
        Row(5586718.0, 2071.0, "7Series"),
        Row(5857263.0, 1333.0, "7Series"),
        Row(6416074.0, 1080.0, "7Series"),
        Row(6994063.0, 1053.0, "1Series"),
        Row(5797079.0, 2061.0, "2Series"),
        Row(6283062.0, 2142.0, "5Series"),
        Row(8431770.0, 2224.0, "5Series"),
        Row(3311312.0, 1015.0, "7Series"),
        Row(2843881.0, 1229.0, "6Series"),
        Row(3077303.0, 1717.0, "5Series"),
        Row(3454331.0, 2734.0, "5Series"),
        Row(23250.0, 2745.0, "3Series"),
        Row(3278167.0, 571.0, "9Series"),
        Row(9952232.0, 2553.0, "2Series"),
        Row(424923.0, 1077.0, "3Series"),
        Row(1952050.0, 2890.0, "0Series"),
        Row(7768468.0, 29.0, "2Series"),
        Row(167725.0, 845.0, "6Series"),
        Row(2651084.0, 1655.0, "2Series"),
        Row(6283156.0, 1368.0, "7Series"),
        Row(1753823.0, 750.0, "6Series"),
        Row(5451533.0, 2288.0, "9Series"),
        Row(5403108.0, 2635.0, "5Series"),
        Row(168757.0, 1337.0, "4Series"),
        Row(9394732.0, 2478.0, "3Series"),
        Row(4358621.0, 1407.0, "6Series"),
        Row(2362114.0, 2952.0, "9Series"),
        Row(5565240.0, 865.0, "6Series"),
        Row(3166724.0, 901.0, "0Series"),
        Row(5592457.0, 1864.0, "6Series"),
        Row(7575196.0, 572.0, "4Series"),
        Row(4202614.0, 1567.0, "0Series"),
        Row(2199957.0, 1973.0, "0Series"),
        Row(511128.0, 448.0, "4Series"),
        Row(580612.0, 2488.0, "4Series"),
        Row(275342.0, 907.0, "6Series"),
        Row(3215327.0, 2507.0, "3Series"),
        Row(8069859.0, 732.0, "0Series"),
        Row(6383562.0, 2077.0, "3Series"),
        Row(6428516.0, 1434.0, "2Series"),
        Row(5159121.0, 1098.0, "4Series"),
        Row(3360388.0, 813.0, "5Series"),
        Row(5152985.0, 954.0, "9Series"),
        Row(3335480.0, 613.0, "5Series"),
        Row(994815.0, 2348.0, "5Series"),
        Row(507229.0, 2192.0, "0Series"),
        Row(8976568.0, 2826.0, "0Series")
      )
    )
  }
  )

  //TC_203
  test(
    "select contractNumber,gamePointId,series from Carbon_automation_test2 where series " +
      "!='8Series' or  internalModels !='8Internal models'"
  )({
    checkAnswer(
      sql(
        "select contractNumber,gamePointId,series from Carbon_automation_test2 where series " +
          "!='8Series' or  internalModels !='8Internal models'"
      ),
      Seq(Row(5281803.0, 2738.562, "7Series"),
        Row(6805600.0, 1714.635, "7Series"),
        Row(8231335.0, 1271.0, "5Series"),
        Row(8978765.0, 692.0, "5Series"),
        Row(3784858.0, 2175.0, "7Series"),
        Row(1602458.0, 136.0, "9Series"),
        Row(9737768.0, 1600.0, "7Series"),
        Row(2919786.0, 505.0, "0Series"),
        Row(9455612.0, 1341.0, "0Series"),
        Row(88231.0, 2239.0, "5Series"),
        Row(1439363.0, 2970.0, "4Series"),
        Row(3940720.0, 2593.0, "1Series"),
        Row(4451217.0, 2572.0, "6Series"),
        Row(335583.0, 1991.0, "9Series"),
        Row(2389657.0, 1841.0, "0Series"),
        Row(5986189.0, 298.0, "2Series"),
        Row(8543280.0, 79.0, "3Series"),
        Row(4816260.0, 202.0, "0Series"),
        Row(8453995.0, 568.0, "4Series"),
        Row(2051539.0, 355.0, "1Series"),
        Row(7610075.0, 151.0, "5Series"),
        Row(6663091.0, 2863.0, "4Series"),
        Row(6495292.0, 1873.0, "3Series"),
        Row(2611464.0, 2205.0, "9Series"),
        Row(574375.0, 441.0, "8Series"),
        Row(4459076.0, 2194.0, "5Series"),
        Row(5204739.0, 2972.0, "0Series"),
        Row(833654.0, 256.0, "5Series"),
        Row(566917.0, 1778.0, "0Series"),
        Row(832387.0, 1999.0, "5Series"),
        Row(2850246.0, 2194.0, "5Series"),
        Row(6169467.0, 2483.0, "6Series"),
        Row(6533899.0, 1724.0, "0Series"),
        Row(7487134.0, 1768.0, "7Series"),
        Row(4750239.0, 2436.0, "0Series"),
        Row(8880112.0, 2849.0, "5Series"),
        Row(7774590.0, 1691.0, "2Series"),
        Row(5586718.0, 2071.0, "7Series"),
        Row(5857263.0, 1333.0, "7Series"),
        Row(6416074.0, 1080.0, "7Series"),
        Row(6994063.0, 1053.0, "1Series"),
        Row(8229807.0, 760.0, "8Series"),
        Row(5797079.0, 2061.0, "2Series"),
        Row(6283062.0, 2142.0, "5Series"),
        Row(8431770.0, 2224.0, "5Series"),
        Row(3311312.0, 1015.0, "7Series"),
        Row(2843881.0, 1229.0, "6Series"),
        Row(1901889.0, 1750.0, "8Series"),
        Row(3077303.0, 1717.0, "5Series"),
        Row(3454331.0, 2734.0, "5Series"),
        Row(23250.0, 2745.0, "3Series"),
        Row(3278167.0, 571.0, "9Series"),
        Row(5659107.0, 1697.0, "8Series"),
        Row(9952232.0, 2553.0, "2Series"),
        Row(424923.0, 1077.0, "3Series"),
        Row(7839922.0, 1823.0, "9Series"),
        Row(9500486.0, 2399.0, "3Series"),
        Row(1952050.0, 2890.0, "0Series"),
        Row(6190068.0, 1608.0, "8Series"),
        Row(7768468.0, 29.0, "2Series"),
        Row(7236919.0, 1407.0, "2Series"),
        Row(167725.0, 845.0, "6Series"),
        Row(2651084.0, 1655.0, "2Series"),
        Row(6283156.0, 1368.0, "7Series"),
        Row(7342321.0, 1728.0, "7Series"),
        Row(1753823.0, 750.0, "6Series"),
        Row(5451533.0, 2288.0, "9Series"),
        Row(5403108.0, 2635.0, "5Series"),
        Row(168757.0, 1337.0, "4Series"),
        Row(9394732.0, 2478.0, "3Series"),
        Row(7420815.0, 538.0, "8Series"),
        Row(4358621.0, 1407.0, "6Series"),
        Row(2362114.0, 2952.0, "9Series"),
        Row(9318234.0, 1226.0, "2Series"),
        Row(5565240.0, 865.0, "6Series"),
        Row(3166724.0, 901.0, "0Series"),
        Row(5592457.0, 1864.0, "6Series"),
        Row(7575196.0, 572.0, "4Series"),
        Row(3235086.0, 412.0, "8Series"),
        Row(7917206.0, 1491.0, "8Series"),
        Row(4156339.0, 1350.0, "8Series"),
        Row(4202614.0, 1567.0, "0Series"),
        Row(2199957.0, 1973.0, "0Series"),
        Row(511128.0, 448.0, "4Series"),
        Row(580612.0, 2488.0, "4Series"),
        Row(275342.0, 907.0, "6Series"),
        Row(3215327.0, 2507.0, "3Series"),
        Row(8069859.0, 732.0, "0Series"),
        Row(6383562.0, 2077.0, "3Series"),
        Row(6428516.0, 1434.0, "2Series"),
        Row(5159121.0, 1098.0, "4Series"),
        Row(3360388.0, 813.0, "5Series"),
        Row(5152985.0, 954.0, "9Series"),
        Row(3335480.0, 613.0, "5Series"),
        Row(994815.0, 2348.0, "5Series"),
        Row(507229.0, 2192.0, "0Series"),
        Row(8976568.0, 2826.0, "0Series")
      )
    )
  }
  )

  //TC_204
  test(
    "select contractNumber,gamePointId,series from Carbon_automation_test2 where series " +
      "!='8Series' or series !='7Series'"
  )({
    checkAnswer(
      sql(
        "select contractNumber,gamePointId,series from Carbon_automation_test2 where series " +
          "!='8Series' or series !='7Series'"
      ),
      Seq(Row(5281803.0, 2738.562, "7Series"),
        Row(6805600.0, 1714.635, "7Series"),
        Row(8231335.0, 1271.0, "5Series"),
        Row(8978765.0, 692.0, "5Series"),
        Row(3784858.0, 2175.0, "7Series"),
        Row(1602458.0, 136.0, "9Series"),
        Row(9737768.0, 1600.0, "7Series"),
        Row(2919786.0, 505.0, "0Series"),
        Row(9455612.0, 1341.0, "0Series"),
        Row(88231.0, 2239.0, "5Series"),
        Row(1439363.0, 2970.0, "4Series"),
        Row(3940720.0, 2593.0, "1Series"),
        Row(4451217.0, 2572.0, "6Series"),
        Row(335583.0, 1991.0, "9Series"),
        Row(1070757.0, 1442.0, "8Series"),
        Row(2389657.0, 1841.0, "0Series"),
        Row(5986189.0, 298.0, "2Series"),
        Row(8543280.0, 79.0, "3Series"),
        Row(4816260.0, 202.0, "0Series"),
        Row(8453995.0, 568.0, "4Series"),
        Row(2051539.0, 355.0, "1Series"),
        Row(7610075.0, 151.0, "5Series"),
        Row(6663091.0, 2863.0, "4Series"),
        Row(6495292.0, 1873.0, "3Series"),
        Row(2611464.0, 2205.0, "9Series"),
        Row(574375.0, 441.0, "8Series"),
        Row(4459076.0, 2194.0, "5Series"),
        Row(5204739.0, 2972.0, "0Series"),
        Row(833654.0, 256.0, "5Series"),
        Row(566917.0, 1778.0, "0Series"),
        Row(832387.0, 1999.0, "5Series"),
        Row(2850246.0, 2194.0, "5Series"),
        Row(6169467.0, 2483.0, "6Series"),
        Row(6533899.0, 1724.0, "0Series"),
        Row(7487134.0, 1768.0, "7Series"),
        Row(4750239.0, 2436.0, "0Series"),
        Row(8880112.0, 2849.0, "5Series"),
        Row(7774590.0, 1691.0, "2Series"),
        Row(5586718.0, 2071.0, "7Series"),
        Row(5857263.0, 1333.0, "7Series"),
        Row(6416074.0, 1080.0, "7Series"),
        Row(6994063.0, 1053.0, "1Series"),
        Row(8229807.0, 760.0, "8Series"),
        Row(5797079.0, 2061.0, "2Series"),
        Row(6283062.0, 2142.0, "5Series"),
        Row(8431770.0, 2224.0, "5Series"),
        Row(3311312.0, 1015.0, "7Series"),
        Row(2843881.0, 1229.0, "6Series"),
        Row(1901889.0, 1750.0, "8Series"),
        Row(3077303.0, 1717.0, "5Series"),
        Row(7880439.0, 2078.0, "8Series"),
        Row(3454331.0, 2734.0, "5Series"),
        Row(23250.0, 2745.0, "3Series"),
        Row(3278167.0, 571.0, "9Series"),
        Row(5659107.0, 1697.0, "8Series"),
        Row(9952232.0, 2553.0, "2Series"),
        Row(424923.0, 1077.0, "3Series"),
        Row(7839922.0, 1823.0, "9Series"),
        Row(9500486.0, 2399.0, "3Series"),
        Row(1952050.0, 2890.0, "0Series"),
        Row(6190068.0, 1608.0, "8Series"),
        Row(7768468.0, 29.0, "2Series"),
        Row(7236919.0, 1407.0, "2Series"),
        Row(167725.0, 845.0, "6Series"),
        Row(2651084.0, 1655.0, "2Series"),
        Row(6283156.0, 1368.0, "7Series"),
        Row(7342321.0, 1728.0, "7Series"),
        Row(1753823.0, 750.0, "6Series"),
        Row(5451533.0, 2288.0, "9Series"),
        Row(5403108.0, 2635.0, "5Series"),
        Row(168757.0, 1337.0, "4Series"),
        Row(9394732.0, 2478.0, "3Series"),
        Row(7420815.0, 538.0, "8Series"),
        Row(4358621.0, 1407.0, "6Series"),
        Row(2362114.0, 2952.0, "9Series"),
        Row(9318234.0, 1226.0, "2Series"),
        Row(5565240.0, 865.0, "6Series"),
        Row(3166724.0, 901.0, "0Series"),
        Row(5592457.0, 1864.0, "6Series"),
        Row(7575196.0, 572.0, "4Series"),
        Row(3235086.0, 412.0, "8Series"),
        Row(7917206.0, 1491.0, "8Series"),
        Row(4156339.0, 1350.0, "8Series"),
        Row(4202614.0, 1567.0, "0Series"),
        Row(2199957.0, 1973.0, "0Series"),
        Row(511128.0, 448.0, "4Series"),
        Row(580612.0, 2488.0, "4Series"),
        Row(275342.0, 907.0, "6Series"),
        Row(3215327.0, 2507.0, "3Series"),
        Row(8069859.0, 732.0, "0Series"),
        Row(6383562.0, 2077.0, "3Series"),
        Row(6428516.0, 1434.0, "2Series"),
        Row(5159121.0, 1098.0, "4Series"),
        Row(3360388.0, 813.0, "5Series"),
        Row(5152985.0, 954.0, "9Series"),
        Row(3335480.0, 613.0, "5Series"),
        Row(994815.0, 2348.0, "5Series"),
        Row(507229.0, 2192.0, "0Series"),
        Row(8976568.0, 2826.0, "0Series")
      )
    )
  }
  )

  //TC_205
  test(
    "select contractNumber,gamePointId,series from Carbon_automation_test2 where gamePointId " +
      "!=2738.562"
  )({
    checkAnswer(
      sql(
        "select contractNumber,gamePointId,series from Carbon_automation_test2 where gamePointId " +
          "!=2738.562"
      ),
      Seq(Row(6805600.0, 1714.635, "7Series"),
        Row(8231335.0, 1271.0, "5Series"),
        Row(8978765.0, 692.0, "5Series"),
        Row(3784858.0, 2175.0, "7Series"),
        Row(1602458.0, 136.0, "9Series"),
        Row(9737768.0, 1600.0, "7Series"),
        Row(2919786.0, 505.0, "0Series"),
        Row(9455612.0, 1341.0, "0Series"),
        Row(88231.0, 2239.0, "5Series"),
        Row(1439363.0, 2970.0, "4Series"),
        Row(3940720.0, 2593.0, "1Series"),
        Row(4451217.0, 2572.0, "6Series"),
        Row(335583.0, 1991.0, "9Series"),
        Row(1070757.0, 1442.0, "8Series"),
        Row(2389657.0, 1841.0, "0Series"),
        Row(5986189.0, 298.0, "2Series"),
        Row(8543280.0, 79.0, "3Series"),
        Row(4816260.0, 202.0, "0Series"),
        Row(8453995.0, 568.0, "4Series"),
        Row(2051539.0, 355.0, "1Series"),
        Row(7610075.0, 151.0, "5Series"),
        Row(6663091.0, 2863.0, "4Series"),
        Row(6495292.0, 1873.0, "3Series"),
        Row(2611464.0, 2205.0, "9Series"),
        Row(574375.0, 441.0, "8Series"),
        Row(4459076.0, 2194.0, "5Series"),
        Row(5204739.0, 2972.0, "0Series"),
        Row(833654.0, 256.0, "5Series"),
        Row(566917.0, 1778.0, "0Series"),
        Row(832387.0, 1999.0, "5Series"),
        Row(2850246.0, 2194.0, "5Series"),
        Row(6169467.0, 2483.0, "6Series"),
        Row(6533899.0, 1724.0, "0Series"),
        Row(7487134.0, 1768.0, "7Series"),
        Row(4750239.0, 2436.0, "0Series"),
        Row(8880112.0, 2849.0, "5Series"),
        Row(7774590.0, 1691.0, "2Series"),
        Row(5586718.0, 2071.0, "7Series"),
        Row(5857263.0, 1333.0, "7Series"),
        Row(6416074.0, 1080.0, "7Series"),
        Row(6994063.0, 1053.0, "1Series"),
        Row(8229807.0, 760.0, "8Series"),
        Row(5797079.0, 2061.0, "2Series"),
        Row(6283062.0, 2142.0, "5Series"),
        Row(8431770.0, 2224.0, "5Series"),
        Row(3311312.0, 1015.0, "7Series"),
        Row(2843881.0, 1229.0, "6Series"),
        Row(1901889.0, 1750.0, "8Series"),
        Row(3077303.0, 1717.0, "5Series"),
        Row(7880439.0, 2078.0, "8Series"),
        Row(3454331.0, 2734.0, "5Series"),
        Row(23250.0, 2745.0, "3Series"),
        Row(3278167.0, 571.0, "9Series"),
        Row(5659107.0, 1697.0, "8Series"),
        Row(9952232.0, 2553.0, "2Series"),
        Row(424923.0, 1077.0, "3Series"),
        Row(7839922.0, 1823.0, "9Series"),
        Row(9500486.0, 2399.0, "3Series"),
        Row(1952050.0, 2890.0, "0Series"),
        Row(6190068.0, 1608.0, "8Series"),
        Row(7768468.0, 29.0, "2Series"),
        Row(7236919.0, 1407.0, "2Series"),
        Row(167725.0, 845.0, "6Series"),
        Row(2651084.0, 1655.0, "2Series"),
        Row(6283156.0, 1368.0, "7Series"),
        Row(7342321.0, 1728.0, "7Series"),
        Row(1753823.0, 750.0, "6Series"),
        Row(5451533.0, 2288.0, "9Series"),
        Row(5403108.0, 2635.0, "5Series"),
        Row(168757.0, 1337.0, "4Series"),
        Row(9394732.0, 2478.0, "3Series"),
        Row(7420815.0, 538.0, "8Series"),
        Row(4358621.0, 1407.0, "6Series"),
        Row(2362114.0, 2952.0, "9Series"),
        Row(9318234.0, 1226.0, "2Series"),
        Row(5565240.0, 865.0, "6Series"),
        Row(3166724.0, 901.0, "0Series"),
        Row(5592457.0, 1864.0, "6Series"),
        Row(7575196.0, 572.0, "4Series"),
        Row(3235086.0, 412.0, "8Series"),
        Row(7917206.0, 1491.0, "8Series"),
        Row(4156339.0, 1350.0, "8Series"),
        Row(4202614.0, 1567.0, "0Series"),
        Row(2199957.0, 1973.0, "0Series"),
        Row(511128.0, 448.0, "4Series"),
        Row(580612.0, 2488.0, "4Series"),
        Row(275342.0, 907.0, "6Series"),
        Row(3215327.0, 2507.0, "3Series"),
        Row(8069859.0, 732.0, "0Series"),
        Row(6383562.0, 2077.0, "3Series"),
        Row(6428516.0, 1434.0, "2Series"),
        Row(5159121.0, 1098.0, "4Series"),
        Row(3360388.0, 813.0, "5Series"),
        Row(5152985.0, 954.0, "9Series"),
        Row(3335480.0, 613.0, "5Series"),
        Row(994815.0, 2348.0, "5Series"),
        Row(507229.0, 2192.0, "0Series"),
        Row(8976568.0, 2826.0, "0Series")
      )
    )
  }
  )

  //TC_206
  test(
    "select contractNumber,gamePointId,series from Carbon_automation_test2 where " +
      "deviceInformationId !=10"
  )({
    checkAnswer(
      sql(
        "select contractNumber,gamePointId,series from Carbon_automation_test2 where " +
          "deviceInformationId !=10"
      ),
      Seq(Row(5281803.0, 2738.562, "7Series"),
        Row(8231335.0, 1271.0, "5Series"),
        Row(8978765.0, 692.0, "5Series"),
        Row(3784858.0, 2175.0, "7Series"),
        Row(1602458.0, 136.0, "9Series"),
        Row(9737768.0, 1600.0, "7Series"),
        Row(2919786.0, 505.0, "0Series"),
        Row(9455612.0, 1341.0, "0Series"),
        Row(88231.0, 2239.0, "5Series"),
        Row(1439363.0, 2970.0, "4Series"),
        Row(3940720.0, 2593.0, "1Series"),
        Row(4451217.0, 2572.0, "6Series"),
        Row(335583.0, 1991.0, "9Series"),
        Row(1070757.0, 1442.0, "8Series"),
        Row(2389657.0, 1841.0, "0Series"),
        Row(5986189.0, 298.0, "2Series"),
        Row(8543280.0, 79.0, "3Series"),
        Row(4816260.0, 202.0, "0Series"),
        Row(8453995.0, 568.0, "4Series"),
        Row(2051539.0, 355.0, "1Series"),
        Row(7610075.0, 151.0, "5Series"),
        Row(6663091.0, 2863.0, "4Series"),
        Row(6495292.0, 1873.0, "3Series"),
        Row(2611464.0, 2205.0, "9Series"),
        Row(574375.0, 441.0, "8Series"),
        Row(4459076.0, 2194.0, "5Series"),
        Row(5204739.0, 2972.0, "0Series"),
        Row(833654.0, 256.0, "5Series"),
        Row(566917.0, 1778.0, "0Series"),
        Row(832387.0, 1999.0, "5Series"),
        Row(2850246.0, 2194.0, "5Series"),
        Row(6169467.0, 2483.0, "6Series"),
        Row(6533899.0, 1724.0, "0Series"),
        Row(7487134.0, 1768.0, "7Series"),
        Row(4750239.0, 2436.0, "0Series"),
        Row(8880112.0, 2849.0, "5Series"),
        Row(7774590.0, 1691.0, "2Series"),
        Row(5586718.0, 2071.0, "7Series"),
        Row(5857263.0, 1333.0, "7Series"),
        Row(6416074.0, 1080.0, "7Series"),
        Row(6994063.0, 1053.0, "1Series"),
        Row(8229807.0, 760.0, "8Series"),
        Row(5797079.0, 2061.0, "2Series"),
        Row(6283062.0, 2142.0, "5Series"),
        Row(8431770.0, 2224.0, "5Series"),
        Row(3311312.0, 1015.0, "7Series"),
        Row(2843881.0, 1229.0, "6Series"),
        Row(1901889.0, 1750.0, "8Series"),
        Row(3077303.0, 1717.0, "5Series"),
        Row(7880439.0, 2078.0, "8Series"),
        Row(3454331.0, 2734.0, "5Series"),
        Row(23250.0, 2745.0, "3Series"),
        Row(3278167.0, 571.0, "9Series"),
        Row(5659107.0, 1697.0, "8Series"),
        Row(9952232.0, 2553.0, "2Series"),
        Row(424923.0, 1077.0, "3Series"),
        Row(7839922.0, 1823.0, "9Series"),
        Row(9500486.0, 2399.0, "3Series"),
        Row(1952050.0, 2890.0, "0Series"),
        Row(6190068.0, 1608.0, "8Series"),
        Row(7768468.0, 29.0, "2Series"),
        Row(7236919.0, 1407.0, "2Series"),
        Row(167725.0, 845.0, "6Series"),
        Row(2651084.0, 1655.0, "2Series"),
        Row(6283156.0, 1368.0, "7Series"),
        Row(7342321.0, 1728.0, "7Series"),
        Row(1753823.0, 750.0, "6Series"),
        Row(5451533.0, 2288.0, "9Series"),
        Row(5403108.0, 2635.0, "5Series"),
        Row(168757.0, 1337.0, "4Series"),
        Row(9394732.0, 2478.0, "3Series"),
        Row(7420815.0, 538.0, "8Series"),
        Row(4358621.0, 1407.0, "6Series"),
        Row(2362114.0, 2952.0, "9Series"),
        Row(9318234.0, 1226.0, "2Series"),
        Row(5565240.0, 865.0, "6Series"),
        Row(3166724.0, 901.0, "0Series"),
        Row(5592457.0, 1864.0, "6Series"),
        Row(7575196.0, 572.0, "4Series"),
        Row(3235086.0, 412.0, "8Series"),
        Row(7917206.0, 1491.0, "8Series"),
        Row(4156339.0, 1350.0, "8Series"),
        Row(4202614.0, 1567.0, "0Series"),
        Row(2199957.0, 1973.0, "0Series"),
        Row(511128.0, 448.0, "4Series"),
        Row(580612.0, 2488.0, "4Series"),
        Row(275342.0, 907.0, "6Series"),
        Row(3215327.0, 2507.0, "3Series"),
        Row(8069859.0, 732.0, "0Series"),
        Row(6383562.0, 2077.0, "3Series"),
        Row(6428516.0, 1434.0, "2Series"),
        Row(5159121.0, 1098.0, "4Series"),
        Row(3360388.0, 813.0, "5Series"),
        Row(5152985.0, 954.0, "9Series"),
        Row(3335480.0, 613.0, "5Series"),
        Row(994815.0, 2348.0, "5Series"),
        Row(507229.0, 2192.0, "0Series"),
        Row(8976568.0, 2826.0, "0Series")
      )
    )
  }
  )

  //TC_207
  test(
    "select contractNumber,gamePointId,series from Carbon_automation_test2 where gamePointId " +
      ">2738.562"
  )({
    checkAnswer(
      sql(
        "select contractNumber,gamePointId,series from Carbon_automation_test2 where gamePointId " +
          ">2738.562"
      ),
      Seq(Row(1439363.0, 2970.0, "4Series"),
        Row(6663091.0, 2863.0, "4Series"),
        Row(5204739.0, 2972.0, "0Series"),
        Row(8880112.0, 2849.0, "5Series"),
        Row(23250.0, 2745.0, "3Series"),
        Row(1952050.0, 2890.0, "0Series"),
        Row(2362114.0, 2952.0, "9Series"),
        Row(8976568.0, 2826.0, "0Series")
      )
    )
  }
  )

  //TC_217
  test(
    "select imei, Latest_DAY from Carbon_automation_test2 where Latest_DAY BETWEEN Latest_areaId " +
      "AND  Latest_HOUR"
  )({
    checkAnswer(
      sql(
        "select imei, Latest_DAY from Carbon_automation_test2 where Latest_DAY BETWEEN " +
          "Latest_areaId AND  Latest_HOUR"
      ),
      Seq(Row("1AA1000000", 1),
        Row("1AA100005", 1),
        Row("1AA100025", 1),
        Row("1AA100026", 1),
        Row("1AA100027", 1),
        Row("1AA100028", 1),
        Row("1AA100034", 1),
        Row("1AA100039", 1),
        Row("1AA100050", 1),
        Row("1AA100052", 1),
        Row("1AA100061", 1),
        Row("1AA100074", 1)
      )

      )
  }
  )

  //TC_221
  test(
    "select imei, Latest_DAY from Carbon_automation_test2 where Latest_DAY NOT LIKE Latest_areaId" +
      " AND Latest_DAY NOT LIKE  Latest_HOUR"
  )({
    checkAnswer(
      sql(
        "select imei, Latest_DAY from Carbon_automation_test2 where Latest_DAY NOT LIKE " +
          "Latest_areaId AND Latest_DAY NOT LIKE  Latest_HOUR"
      ),
      Seq(Row("1AA1", 1),
        Row("1AA10", 1),
        Row("1AA100", 1),
        Row("1AA1000", 1),
        Row("1AA10000", 1),
        Row("1AA100000", 1),
        Row("1AA100001", 1),
        Row("1AA100002", 1),
        Row("1AA100003", 1),
        Row("1AA100004", 1),
        Row("1AA100006", 1),
        Row("1AA100007", 1),
        Row("1AA100008", 1),
        Row("1AA100009", 1),
        Row("1AA10001", 1),
        Row("1AA100010", 1),
        Row("1AA100011", 1),
        Row("1AA100012", 1),
        Row("1AA100013", 1),
        Row("1AA100014", 1),
        Row("1AA100015", 1),
        Row("1AA100016", 1),
        Row("1AA100017", 1),
        Row("1AA100018", 1),
        Row("1AA100019", 1),
        Row("1AA10002", 1),
        Row("1AA100020", 1),
        Row("1AA100021", 1),
        Row("1AA100022", 1),
        Row("1AA100023", 1),
        Row("1AA100024", 1),
        Row("1AA100029", 1),
        Row("1AA10003", 1),
        Row("1AA100030", 1),
        Row("1AA100031", 1),
        Row("1AA100032", 1),
        Row("1AA100033", 1),
        Row("1AA100035", 1),
        Row("1AA100036", 1),
        Row("1AA100037", 1),
        Row("1AA100038", 1),
        Row("1AA10004", 1),
        Row("1AA100040", 1),
        Row("1AA100041", 1),
        Row("1AA100042", 1),
        Row("1AA100043", 1),
        Row("1AA100044", 1),
        Row("1AA100045", 1),
        Row("1AA100046", 1),
        Row("1AA100047", 1),
        Row("1AA100048", 1),
        Row("1AA100049", 1),
        Row("1AA10005", 1),
        Row("1AA100051", 1),
        Row("1AA100053", 1),
        Row("1AA100054", 1),
        Row("1AA100055", 1),
        Row("1AA100056", 1),
        Row("1AA100057", 1),
        Row("1AA100058", 1),
        Row("1AA100059", 1),
        Row("1AA10006", 1),
        Row("1AA100060", 1),
        Row("1AA100062", 1),
        Row("1AA100063", 1),
        Row("1AA100064", 1),
        Row("1AA100065", 1),
        Row("1AA100066", 1),
        Row("1AA100067", 1),
        Row("1AA100068", 1),
        Row("1AA100069", 1),
        Row("1AA10007", 1),
        Row("1AA100070", 1),
        Row("1AA100071", 1),
        Row("1AA100072", 1),
        Row("1AA100073", 1),
        Row("1AA100075", 1),
        Row("1AA100076", 1),
        Row("1AA100077", 1),
        Row("1AA100078", 1),
        Row("1AA100079", 1),
        Row("1AA10008", 1),
        Row("1AA100080", 1),
        Row("1AA100081", 1),
        Row("1AA100082", 1),
        Row("1AA100083", 1),
        Row("1AA100084", 1)
      )
    )
  }
  )

  //TC_225
  test("select imei,gamePointId from Carbon_automation_test2 where gamePointId >505")({
    checkAnswer(
      sql("select imei,gamePointId from Carbon_automation_test2 where gamePointId >505"),
      Seq(Row("1AA1", 2738.562),
        Row("1AA10", 1714.635),
        Row("1AA100", 1271.0),
        Row("1AA1000", 692.0),
        Row("1AA10000", 2175.0),
        Row("1AA1000000", 1600.0),
        Row("1AA100002", 1341.0),
        Row("1AA100003", 2239.0),
        Row("1AA100004", 2970.0),
        Row("1AA100005", 2593.0),
        Row("1AA100006", 2572.0),
        Row("1AA100007", 1991.0),
        Row("1AA100008", 1442.0),
        Row("1AA100009", 1841.0),
        Row("1AA100012", 568.0),
        Row("1AA100015", 2863.0),
        Row("1AA100016", 1873.0),
        Row("1AA100017", 2205.0),
        Row("1AA100019", 2194.0),
        Row("1AA10002", 2972.0),
        Row("1AA100021", 1778.0),
        Row("1AA100022", 1999.0),
        Row("1AA100023", 2194.0),
        Row("1AA100024", 2483.0),
        Row("1AA100025", 1724.0),
        Row("1AA100026", 1768.0),
        Row("1AA100027", 2436.0),
        Row("1AA100028", 2849.0),
        Row("1AA100029", 1691.0),
        Row("1AA10003", 2071.0),
        Row("1AA100030", 1333.0),
        Row("1AA100031", 1080.0),
        Row("1AA100032", 1053.0),
        Row("1AA100033", 760.0),
        Row("1AA100034", 2061.0),
        Row("1AA100035", 2142.0),
        Row("1AA100036", 2224.0),
        Row("1AA100037", 1015.0),
        Row("1AA100038", 1229.0),
        Row("1AA100039", 1750.0),
        Row("1AA10004", 1717.0),
        Row("1AA100040", 2078.0),
        Row("1AA100041", 2734.0),
        Row("1AA100042", 2745.0),
        Row("1AA100043", 571.0),
        Row("1AA100044", 1697.0),
        Row("1AA100045", 2553.0),
        Row("1AA100046", 1077.0),
        Row("1AA100047", 1823.0),
        Row("1AA100048", 2399.0),
        Row("1AA100049", 2890.0),
        Row("1AA10005", 1608.0),
        Row("1AA100051", 1407.0),
        Row("1AA100052", 845.0),
        Row("1AA100053", 1655.0),
        Row("1AA100054", 1368.0),
        Row("1AA100055", 1728.0),
        Row("1AA100056", 750.0),
        Row("1AA100057", 2288.0),
        Row("1AA100058", 2635.0),
        Row("1AA100059", 1337.0),
        Row("1AA10006", 2478.0),
        Row("1AA100060", 538.0),
        Row("1AA100061", 1407.0),
        Row("1AA100062", 2952.0),
        Row("1AA100063", 1226.0),
        Row("1AA100064", 865.0),
        Row("1AA100065", 901.0),
        Row("1AA100066", 1864.0),
        Row("1AA100067", 572.0),
        Row("1AA100069", 1491.0),
        Row("1AA10007", 1350.0),
        Row("1AA100070", 1567.0),
        Row("1AA100071", 1973.0),
        Row("1AA100073", 2488.0),
        Row("1AA100074", 907.0),
        Row("1AA100075", 2507.0),
        Row("1AA100076", 732.0),
        Row("1AA100077", 2077.0),
        Row("1AA100078", 1434.0),
        Row("1AA100079", 1098.0),
        Row("1AA10008", 813.0),
        Row("1AA100080", 954.0),
        Row("1AA100081", 613.0),
        Row("1AA100082", 2348.0),
        Row("1AA100083", 2192.0),
        Row("1AA100084", 2826.0)
      )
    )
  }
  )

  //TC_226
  test("select imei,gamePointId from Carbon_automation_test2 where gamePointId <505")({
    checkAnswer(
      sql("select imei,gamePointId from Carbon_automation_test2 where gamePointId <505"),
      Seq(Row("1AA100000", 136.0),
        Row("1AA10001", 298.0),
        Row("1AA100010", 79.0),
        Row("1AA100011", 202.0),
        Row("1AA100013", 355.0),
        Row("1AA100014", 151.0),
        Row("1AA100018", 441.0),
        Row("1AA100020", 256.0),
        Row("1AA100050", 29.0),
        Row("1AA100068", 412.0),
        Row("1AA100072", 448.0)
      )
    )
  }
  )

  //TC_227
  test("select imei,gamePointId from Carbon_automation_test2 where channelsId <2")({
    checkAnswer(
      sql("select imei,gamePointId from Carbon_automation_test2 where channelsId <2"),
      Seq(Row("1AA10000", 2175.0),
        Row("1AA100005", 2593.0),
        Row("1AA100008", 1442.0),
        Row("1AA100011", 202.0),
        Row("1AA100015", 2863.0),
        Row("1AA100025", 1724.0),
        Row("1AA100031", 1080.0),
        Row("1AA100039", 1750.0),
        Row("1AA100041", 2734.0),
        Row("1AA100047", 1823.0),
        Row("1AA100048", 2399.0),
        Row("1AA100050", 29.0)
      )
    )
  }
  )

  //TC_228
  test("select imei,gamePointId from Carbon_automation_test2 where channelsId >2")({
    checkAnswer(
      sql("select imei,gamePointId from Carbon_automation_test2 where channelsId >2"),
      Seq(Row("1AA1", 2738.562),
        Row("1AA10", 1714.635),
        Row("1AA100", 1271.0),
        Row("1AA1000", 692.0),
        Row("1AA100000", 136.0),
        Row("1AA1000000", 1600.0),
        Row("1AA100001", 505.0),
        Row("1AA100002", 1341.0),
        Row("1AA100003", 2239.0),
        Row("1AA100007", 1991.0),
        Row("1AA100009", 1841.0),
        Row("1AA10001", 298.0),
        Row("1AA100010", 79.0),
        Row("1AA100013", 355.0),
        Row("1AA100014", 151.0),
        Row("1AA100016", 1873.0),
        Row("1AA100017", 2205.0),
        Row("1AA100018", 441.0),
        Row("1AA100019", 2194.0),
        Row("1AA10002", 2972.0),
        Row("1AA100020", 256.0),
        Row("1AA100021", 1778.0),
        Row("1AA100022", 1999.0),
        Row("1AA100023", 2194.0),
        Row("1AA100026", 1768.0),
        Row("1AA100027", 2436.0),
        Row("1AA100028", 2849.0),
        Row("1AA100029", 1691.0),
        Row("1AA10003", 2071.0),
        Row("1AA100030", 1333.0),
        Row("1AA100032", 1053.0),
        Row("1AA100033", 760.0),
        Row("1AA100034", 2061.0),
        Row("1AA100035", 2142.0),
        Row("1AA100036", 2224.0),
        Row("1AA100037", 1015.0),
        Row("1AA100038", 1229.0),
        Row("1AA10004", 1717.0),
        Row("1AA100040", 2078.0),
        Row("1AA100042", 2745.0),
        Row("1AA100043", 571.0),
        Row("1AA100045", 2553.0),
        Row("1AA100046", 1077.0),
        Row("1AA100049", 2890.0),
        Row("1AA100051", 1407.0),
        Row("1AA100052", 845.0),
        Row("1AA100053", 1655.0),
        Row("1AA100055", 1728.0),
        Row("1AA100056", 750.0),
        Row("1AA100057", 2288.0),
        Row("1AA100058", 2635.0),
        Row("1AA100059", 1337.0),
        Row("1AA10006", 2478.0),
        Row("1AA100060", 538.0),
        Row("1AA100061", 1407.0),
        Row("1AA100062", 2952.0),
        Row("1AA100063", 1226.0),
        Row("1AA100064", 865.0),
        Row("1AA100065", 901.0),
        Row("1AA100066", 1864.0),
        Row("1AA100067", 572.0),
        Row("1AA100068", 412.0),
        Row("1AA100069", 1491.0),
        Row("1AA10007", 1350.0),
        Row("1AA100070", 1567.0),
        Row("1AA100071", 1973.0),
        Row("1AA100072", 448.0),
        Row("1AA100074", 907.0),
        Row("1AA100075", 2507.0),
        Row("1AA100076", 732.0),
        Row("1AA100077", 2077.0),
        Row("1AA100078", 1434.0),
        Row("1AA100079", 1098.0),
        Row("1AA10008", 813.0),
        Row("1AA100080", 954.0),
        Row("1AA100082", 2348.0),
        Row("1AA100084", 2826.0)
      )
    )
  }
  )

  //TC_229
  test("select imei,gamePointId from Carbon_automation_test2 where gamePointId >=505")({
    checkAnswer(
      sql("select imei,gamePointId from Carbon_automation_test2 where gamePointId >=505"),
      Seq(Row("1AA1", 2738.562),
        Row("1AA10", 1714.635),
        Row("1AA100", 1271.0),
        Row("1AA1000", 692.0),
        Row("1AA10000", 2175.0),
        Row("1AA1000000", 1600.0),
        Row("1AA100001", 505.0),
        Row("1AA100002", 1341.0),
        Row("1AA100003", 2239.0),
        Row("1AA100004", 2970.0),
        Row("1AA100005", 2593.0),
        Row("1AA100006", 2572.0),
        Row("1AA100007", 1991.0),
        Row("1AA100008", 1442.0),
        Row("1AA100009", 1841.0),
        Row("1AA100012", 568.0),
        Row("1AA100015", 2863.0),
        Row("1AA100016", 1873.0),
        Row("1AA100017", 2205.0),
        Row("1AA100019", 2194.0),
        Row("1AA10002", 2972.0),
        Row("1AA100021", 1778.0),
        Row("1AA100022", 1999.0),
        Row("1AA100023", 2194.0),
        Row("1AA100024", 2483.0),
        Row("1AA100025", 1724.0),
        Row("1AA100026", 1768.0),
        Row("1AA100027", 2436.0),
        Row("1AA100028", 2849.0),
        Row("1AA100029", 1691.0),
        Row("1AA10003", 2071.0),
        Row("1AA100030", 1333.0),
        Row("1AA100031", 1080.0),
        Row("1AA100032", 1053.0),
        Row("1AA100033", 760.0),
        Row("1AA100034", 2061.0),
        Row("1AA100035", 2142.0),
        Row("1AA100036", 2224.0),
        Row("1AA100037", 1015.0),
        Row("1AA100038", 1229.0),
        Row("1AA100039", 1750.0),
        Row("1AA10004", 1717.0),
        Row("1AA100040", 2078.0),
        Row("1AA100041", 2734.0),
        Row("1AA100042", 2745.0),
        Row("1AA100043", 571.0),
        Row("1AA100044", 1697.0),
        Row("1AA100045", 2553.0),
        Row("1AA100046", 1077.0),
        Row("1AA100047", 1823.0),
        Row("1AA100048", 2399.0),
        Row("1AA100049", 2890.0),
        Row("1AA10005", 1608.0),
        Row("1AA100051", 1407.0),
        Row("1AA100052", 845.0),
        Row("1AA100053", 1655.0),
        Row("1AA100054", 1368.0),
        Row("1AA100055", 1728.0),
        Row("1AA100056", 750.0),
        Row("1AA100057", 2288.0),
        Row("1AA100058", 2635.0),
        Row("1AA100059", 1337.0),
        Row("1AA10006", 2478.0),
        Row("1AA100060", 538.0),
        Row("1AA100061", 1407.0),
        Row("1AA100062", 2952.0),
        Row("1AA100063", 1226.0),
        Row("1AA100064", 865.0),
        Row("1AA100065", 901.0),
        Row("1AA100066", 1864.0),
        Row("1AA100067", 572.0),
        Row("1AA100069", 1491.0),
        Row("1AA10007", 1350.0),
        Row("1AA100070", 1567.0),
        Row("1AA100071", 1973.0),
        Row("1AA100073", 2488.0),
        Row("1AA100074", 907.0),
        Row("1AA100075", 2507.0),
        Row("1AA100076", 732.0),
        Row("1AA100077", 2077.0),
        Row("1AA100078", 1434.0),
        Row("1AA100079", 1098.0),
        Row("1AA10008", 813.0),
        Row("1AA100080", 954.0),
        Row("1AA100081", 613.0),
        Row("1AA100082", 2348.0),
        Row("1AA100083", 2192.0),
        Row("1AA100084", 2826.0)
      )
    )
  }
  )

  //TC_230
  test("select imei,gamePointId from Carbon_automation_test2 where gamePointId <=505")({
    checkAnswer(
      sql("select imei,gamePointId from Carbon_automation_test2 where gamePointId <=505"),
      Seq(Row("1AA100000", 136.0),
        Row("1AA100001", 505.0),
        Row("1AA10001", 298.0),
        Row("1AA100010", 79.0),
        Row("1AA100011", 202.0),
        Row("1AA100013", 355.0),
        Row("1AA100014", 151.0),
        Row("1AA100018", 441.0),
        Row("1AA100020", 256.0),
        Row("1AA100050", 29.0),
        Row("1AA100068", 412.0),
        Row("1AA100072", 448.0)
      )
    )
  }
  )

  //TC_231
  test("select imei,gamePointId from Carbon_automation_test2 where channelsId <=2")({
    checkAnswer(
      sql("select imei,gamePointId from Carbon_automation_test2 where channelsId <=2"),
      Seq(Row("1AA10000", 2175.0),
        Row("1AA100004", 2970.0),
        Row("1AA100005", 2593.0),
        Row("1AA100006", 2572.0),
        Row("1AA100008", 1442.0),
        Row("1AA100011", 202.0),
        Row("1AA100012", 568.0),
        Row("1AA100015", 2863.0),
        Row("1AA100024", 2483.0),
        Row("1AA100025", 1724.0),
        Row("1AA100031", 1080.0),
        Row("1AA100039", 1750.0),
        Row("1AA100041", 2734.0),
        Row("1AA100044", 1697.0),
        Row("1AA100047", 1823.0),
        Row("1AA100048", 2399.0),
        Row("1AA10005", 1608.0),
        Row("1AA100050", 29.0),
        Row("1AA100054", 1368.0),
        Row("1AA100073", 2488.0),
        Row("1AA100081", 613.0),
        Row("1AA100083", 2192.0)
      )
    )
  }
  )

  //TC_232
  test("select imei,gamePointId from Carbon_automation_test2 where channelsId >=2")({
    checkAnswer(
      sql("select imei,gamePointId from Carbon_automation_test2 where channelsId >=2"),
      Seq(Row("1AA1", 2738.562),
        Row("1AA10", 1714.635),
        Row("1AA100", 1271.0),
        Row("1AA1000", 692.0),
        Row("1AA100000", 136.0),
        Row("1AA1000000", 1600.0),
        Row("1AA100001", 505.0),
        Row("1AA100002", 1341.0),
        Row("1AA100003", 2239.0),
        Row("1AA100004", 2970.0),
        Row("1AA100006", 2572.0),
        Row("1AA100007", 1991.0),
        Row("1AA100009", 1841.0),
        Row("1AA10001", 298.0),
        Row("1AA100010", 79.0),
        Row("1AA100012", 568.0),
        Row("1AA100013", 355.0),
        Row("1AA100014", 151.0),
        Row("1AA100016", 1873.0),
        Row("1AA100017", 2205.0),
        Row("1AA100018", 441.0),
        Row("1AA100019", 2194.0),
        Row("1AA10002", 2972.0),
        Row("1AA100020", 256.0),
        Row("1AA100021", 1778.0),
        Row("1AA100022", 1999.0),
        Row("1AA100023", 2194.0),
        Row("1AA100024", 2483.0),
        Row("1AA100026", 1768.0),
        Row("1AA100027", 2436.0),
        Row("1AA100028", 2849.0),
        Row("1AA100029", 1691.0),
        Row("1AA10003", 2071.0),
        Row("1AA100030", 1333.0),
        Row("1AA100032", 1053.0),
        Row("1AA100033", 760.0),
        Row("1AA100034", 2061.0),
        Row("1AA100035", 2142.0),
        Row("1AA100036", 2224.0),
        Row("1AA100037", 1015.0),
        Row("1AA100038", 1229.0),
        Row("1AA10004", 1717.0),
        Row("1AA100040", 2078.0),
        Row("1AA100042", 2745.0),
        Row("1AA100043", 571.0),
        Row("1AA100044", 1697.0),
        Row("1AA100045", 2553.0),
        Row("1AA100046", 1077.0),
        Row("1AA100049", 2890.0),
        Row("1AA10005", 1608.0),
        Row("1AA100051", 1407.0),
        Row("1AA100052", 845.0),
        Row("1AA100053", 1655.0),
        Row("1AA100054", 1368.0),
        Row("1AA100055", 1728.0),
        Row("1AA100056", 750.0),
        Row("1AA100057", 2288.0),
        Row("1AA100058", 2635.0),
        Row("1AA100059", 1337.0),
        Row("1AA10006", 2478.0),
        Row("1AA100060", 538.0),
        Row("1AA100061", 1407.0),
        Row("1AA100062", 2952.0),
        Row("1AA100063", 1226.0),
        Row("1AA100064", 865.0),
        Row("1AA100065", 901.0),
        Row("1AA100066", 1864.0),
        Row("1AA100067", 572.0),
        Row("1AA100068", 412.0),
        Row("1AA100069", 1491.0),
        Row("1AA10007", 1350.0),
        Row("1AA100070", 1567.0),
        Row("1AA100071", 1973.0),
        Row("1AA100072", 448.0),
        Row("1AA100073", 2488.0),
        Row("1AA100074", 907.0),
        Row("1AA100075", 2507.0),
        Row("1AA100076", 732.0),
        Row("1AA100077", 2077.0),
        Row("1AA100078", 1434.0),
        Row("1AA100079", 1098.0),
        Row("1AA10008", 813.0),
        Row("1AA100080", 954.0),
        Row("1AA100081", 613.0),
        Row("1AA100082", 2348.0),
        Row("1AA100083", 2192.0),
        Row("1AA100084", 2826.0)
      )
    )
  }
  )

  //TC_238
  test(
    "select imei from Carbon_automation_test2 where  (contractNumber == 5281803) and " +
      "(gamePointId==2738.562)"
  )({
    checkAnswer(
      sql(
        "select imei from Carbon_automation_test2 where  (contractNumber == 5281803) and " +
          "(gamePointId==2738.562)"
      ),
      Seq(Row("1AA1"))
    )
  }
  )

  //TC_239
  test(
    "select deliveryCity from Carbon_automation_test2 where  (deliveryCity == 'yichang') and ( " +
      "deliveryStreet=='yichang')"
  )({
    checkAnswer(
      sql(
        "select deliveryCity from Carbon_automation_test2 where  (deliveryCity == 'yichang') and " +
          "( deliveryStreet=='yichang')"
      ),
      Seq(Row("yichang"),
        Row("yichang"),
        Row("yichang"),
        Row("yichang"),
        Row("yichang"),
        Row("yichang"),
        Row("yichang"),
        Row("yichang"),
        Row("yichang"),
        Row("yichang"),
        Row("yichang"),
        Row("yichang"),
        Row("yichang"),
        Row("yichang"),
        Row("yichang"),
        Row("yichang")
      )
    )
  }
  )

  //TC_240
  test(
    "select channelsId  from Carbon_automation_test2 where  (channelsId == '4') and " +
      "(gamePointId==2738.562)"
  )({
    checkAnswer(
      sql(
        "select channelsId  from Carbon_automation_test2 where  (channelsId == '4') and " +
          "(gamePointId==2738.562)"
      ),
      Seq(Row("4"))
    )
  }
  )

  //TC_241
  test(
    "select imei from Carbon_automation_test2 where  (contractNumber == 5281803) OR " +
      "(gamePointId==2738.562) order by contractNumber"
  )({
    checkAnswer(
      sql(
        "select imei from Carbon_automation_test2 where  (contractNumber == 5281803) OR " +
          "(gamePointId==2738.562) order by contractNumber"
      ),
      Seq(Row("1AA1"))
    )
  }
  )

  //TC_242
  test(
    "select channelsId from Carbon_automation_test2 where  (channelsId == '4') OR " +
      "(gamePointId==2738.562) order by channelsId"
  )({
    checkAnswer(
      sql(
        "select channelsId from Carbon_automation_test2 where  (channelsId == '4') OR " +
          "(gamePointId==2738.562) order by channelsId"
      ),
      Seq(Row("4"),
        Row("4"),
        Row("4"),
        Row("4"),
        Row("4"),
        Row("4"),
        Row("4"),
        Row("4"),
        Row("4"),
        Row("4"),
        Row("4"),
        Row("4")
      )
    )
  }
  )

  //TC_243
  test(
    "select deliveryCity  from Carbon_automation_test2 where  (deliveryCity == 'yichang') OR ( " +
      "deliveryStreet=='yichang') order by deliveryCity"
  )({
    checkAnswer(
      sql(
        "select deliveryCity  from Carbon_automation_test2 where  (deliveryCity == 'yichang') OR " +
          "( deliveryStreet=='yichang') order by deliveryCity"
      ),
      Seq(Row("yichang"),
        Row("yichang"),
        Row("yichang"),
        Row("yichang"),
        Row("yichang"),
        Row("yichang"),
        Row("yichang"),
        Row("yichang"),
        Row("yichang"),
        Row("yichang"),
        Row("yichang"),
        Row("yichang"),
        Row("yichang"),
        Row("yichang"),
        Row("yichang"),
        Row("yichang")
      )
    )
  }
  )

  //TC_244
  test(
    "select imei, gamePointId from Carbon_automation_test2 where contractNumber in (5281803) and " +
      "gamePointId IN (2738.562) ORDER BY gamePointId"
  )({
    checkAnswer(
      sql(
        "select imei, gamePointId from Carbon_automation_test2 where contractNumber in (5281803) " +
          "and gamePointId IN (2738.562) ORDER BY gamePointId"
      ),
      Seq(Row("1AA1", 2738.562))
    )
  }
  )

  //TC_245
  test(
    "select channelsId from Carbon_automation_test2 where  channelsId in ('4') or gamePointId IN " +
      "(2738.562) ORDER BY channelsId"
  )({
    checkAnswer(
      sql(
        "select channelsId from Carbon_automation_test2 where  channelsId in ('4') or gamePointId" +
          " IN (2738.562) ORDER BY channelsId"
      ),
      Seq(Row("4"),
        Row("4"),
        Row("4"),
        Row("4"),
        Row("4"),
        Row("4"),
        Row("4"),
        Row("4"),
        Row("4"),
        Row("4"),
        Row("4"),
        Row("4")
      )
    )
  }
  )

  //TC_246
  test(
    "select deliveryCity from Carbon_automation_test2 where  deliveryCity IN ('yichang') AND  " +
      "deliveryStreet IN ('yichang') ORDER BY deliveryCity"
  )({
    checkAnswer(
      sql(
        "select deliveryCity from Carbon_automation_test2 where  deliveryCity IN ('yichang') AND " +
          " deliveryStreet IN ('yichang') ORDER BY deliveryCity"
      ),
      Seq(Row("yichang"),
        Row("yichang"),
        Row("yichang"),
        Row("yichang"),
        Row("yichang"),
        Row("yichang"),
        Row("yichang"),
        Row("yichang"),
        Row("yichang"),
        Row("yichang"),
        Row("yichang"),
        Row("yichang"),
        Row("yichang"),
        Row("yichang"),
        Row("yichang"),
        Row("yichang")
      )
    )
  }
  )

  //TC_247
  test(
    "select imei,gamePointId, channelsId,series from Carbon_automation_test2 where  channelsId > " +
      "4 ORDER BY gamePointId limit 5"
  )({
    checkAnswer(
      sql(
        "select imei,gamePointId, channelsId,series from Carbon_automation_test2 where  " +
          "channelsId > 4 ORDER BY gamePointId limit 5"
      ),
      Seq(Row("1AA100010", 79.0, "6", "3Series"),
        Row("1AA100000", 136.0, "6", "9Series"),
        Row("1AA100020", 256.0, "7", "5Series"),
        Row("1AA10001", 298.0, "5", "2Series"),
        Row("1AA100013", 355.0, "6", "1Series")
      )
    )
  }
  )

  //TC_248
  test(
    "select imei,gamePointId, channelsId,series from Carbon_automation_test2 where  channelsId < " +
      "4 ORDER BY gamePointId limit 5"
  )({
    checkAnswer(
      sql(
        "select imei,gamePointId, channelsId,series from Carbon_automation_test2 where  " +
          "channelsId < 4 ORDER BY gamePointId limit 5"
      ),
      Seq(Row("1AA100050", 29.0, "1", "2Series"),
        Row("1AA100014", 151.0, "3", "5Series"),
        Row("1AA100011", 202.0, "1", "0Series"),
        Row("1AA100012", 568.0, "2", "4Series"),
        Row("1AA100081", 613.0, "2", "5Series")
      )
    )
  }
  )

  //TC_249
  test(
    "select imei,gamePointId, channelsId,series from Carbon_automation_test2 where  channelsId >=" +
      " 4 ORDER BY gamePointId limit 5"
  )({
    checkAnswer(
      sql(
        "select imei,gamePointId, channelsId,series from Carbon_automation_test2 where  " +
          "channelsId >= 4 ORDER BY gamePointId limit 5"
      ),
      Seq(Row("1AA100010", 79.0, "6", "3Series"),
        Row("1AA100000", 136.0, "6", "9Series"),
        Row("1AA100020", 256.0, "7", "5Series"),
        Row("1AA10001", 298.0, "5", "2Series"),
        Row("1AA100013", 355.0, "6", "1Series")
      )
    )
  }
  )

  //TC_250
  test(
    "select imei,gamePointId, channelsId,series from Carbon_automation_test2 where  channelsId <=" +
      " 4 ORDER BY gamePointId limit 5"
  )({
    checkAnswer(
      sql(
        "select imei,gamePointId, channelsId,series from Carbon_automation_test2 where  " +
          "channelsId <= 4 ORDER BY gamePointId limit 5"
      ),
      Seq(Row("1AA100050", 29.0, "1", "2Series"),
        Row("1AA100014", 151.0, "3", "5Series"),
        Row("1AA100011", 202.0, "1", "0Series"),
        Row("1AA100018", 441.0, "4", "8Series"),
        Row("1AA100060", 538.0, "4", "8Series")
      )
    )
  }
  )

  //TC_251
  test(
    "select imei,gamePointId, channelsId,series from Carbon_automation_test2 where  channelsId " +
      "BETWEEN 4 AND 5 ORDER BY gamePointId limit 5"
  )({
    checkAnswer(
      sql(
        "select imei,gamePointId, channelsId,series from Carbon_automation_test2 where  " +
          "channelsId BETWEEN 4 AND 5 ORDER BY gamePointId limit 5"
      ),
      Seq(Row("1AA10001", 298.0, "5", "2Series"),
        Row("1AA100018", 441.0, "4", "8Series"),
        Row("1AA100060", 538.0, "4", "8Series"),
        Row("1AA100056", 750.0, "5", "6Series"),
        Row("1AA10008", 813.0, "4", "5Series")
      )
    )
  }
  )

  //TC_252
  test(
    "select imei,gamePointId, channelsId,series from Carbon_automation_test2 where  channelsId " +
      "NOT BETWEEN 4 AND 5 ORDER BY gamePointId limit 5"
  )({
    checkAnswer(
      sql(
        "select imei,gamePointId, channelsId,series from Carbon_automation_test2 where  " +
          "channelsId NOT BETWEEN 4 AND 5 ORDER BY gamePointId limit 5"
      ),
      Seq(Row("1AA100050", 29.0, "1", "2Series"),
        Row("1AA100010", 79.0, "6", "3Series"),
        Row("1AA100000", 136.0, "6", "9Series"),
        Row("1AA100014", 151.0, "3", "5Series"),
        Row("1AA100011", 202.0, "1", "0Series")
      )
    )
  }
  )

  //TC_253
  test(
    "select imei,gamePointId, channelsId,series from Carbon_automation_test2 where  channelsId " +
      "LIKE 4 ORDER BY gamePointId limit 5"
  )({
    checkAnswer(
      sql(
        "select imei,gamePointId, channelsId,series from Carbon_automation_test2 where  " +
          "channelsId LIKE 4 ORDER BY gamePointId limit 5"
      ),
      Seq(Row("1AA100018", 441.0, "4", "8Series"),
        Row("1AA100060", 538.0, "4", "8Series"),
        Row("1AA10008", 813.0, "4", "5Series"),
        Row("1AA100046", 1077.0, "4", "3Series"),
        Row("1AA10", 1714.635, "4", "7Series")
      )
    )
  }
  )

  //TC_254
  test(
    "select imei,gamePointId, channelsId,series from Carbon_automation_test2 where  channelsId " +
      "NOT LIKE 4 AND channelsId NOT LIKE 5 ORDER BY gamePointId limit 5"
  )({
    checkAnswer(
      sql(
        "select imei,gamePointId, channelsId,series from Carbon_automation_test2 where  " +
          "channelsId NOT LIKE 4 AND channelsId NOT LIKE 5 ORDER BY gamePointId limit 5"
      ),
      Seq(Row("1AA100050", 29.0, "1", "2Series"),
        Row("1AA100010", 79.0, "6", "3Series"),
        Row("1AA100000", 136.0, "6", "9Series"),
        Row("1AA100014", 151.0, "3", "5Series"),
        Row("1AA100011", 202.0, "1", "0Series")
      )
    )
  }
  )

  //TC_255
  test(
    "select imei,gamePointId, channelsId,series from Carbon_automation_test2 where  channelsId " +
      "RLIKE 4 ORDER BY gamePointId limit 5"
  )({
    checkAnswer(
      sql(
        "select imei,gamePointId, channelsId,series from Carbon_automation_test2 where  " +
          "channelsId RLIKE 4 ORDER BY gamePointId limit 5"
      ),
      Seq(Row("1AA100018", 441.0, "4", "8Series"),
        Row("1AA100060", 538.0, "4", "8Series"),
        Row("1AA10008", 813.0, "4", "5Series"),
        Row("1AA100046", 1077.0, "4", "3Series"),
        Row("1AA10", 1714.635, "4", "7Series")
      )
    )
  }
  )

  //TC_256
  test(
    "select imei,gamePointId, channelsId,series from Carbon_automation_test2 where  channelsId " +
      "NOT RLIKE 4 AND channelsId NOT RLIKE 5 ORDER BY gamePointId limit 5"
  )({
    checkAnswer(
      sql(
        "select imei,gamePointId, channelsId,series from Carbon_automation_test2 where  " +
          "channelsId NOT RLIKE 4 AND channelsId NOT RLIKE 5 ORDER BY gamePointId limit 5"
      ),
      Seq(Row("1AA100050", 29.0, "1", "2Series"),
        Row("1AA100010", 79.0, "6", "3Series"),
        Row("1AA100000", 136.0, "6", "9Series"),
        Row("1AA100014", 151.0, "3", "5Series"),
        Row("1AA100011", 202.0, "1", "0Series")
      )
    )
  }
  )

  //TC_257
  test(
    "select imei,internalModels,series from Carbon_automation_test2 where (series='8Series' and " +
      "internalModels='8Internal models') OR (series='7Series' and internalModels='7Internal " +
      "models')"
  )({
    checkAnswer(
      sql(
        "select imei,internalModels,series from Carbon_automation_test2 where (series='8Series' " +
          "and internalModels='8Internal models') OR (series='7Series' and " +
          "internalModels='7Internal models')"
      ),
      Seq(Row("1AA1000000", "7Internal models", "7Series"),
        Row("1AA100008", "8Internal models", "8Series"),
        Row("1AA100040", "8Internal models", "8Series")
      )
    )
  }
  )

  //TC_258
  test(
    "select imei,internalModels,series from Carbon_automation_test2 where (series='8Series' or " +
      "internalModels='8Internal models') or (series='7Series' or internalModels='7Internal " +
      "models')"
  )({
    checkAnswer(
      sql(
        "select imei,internalModels,series from Carbon_automation_test2 where (series='8Series' " +
          "or internalModels='8Internal models') or (series='7Series' or " +
          "internalModels='7Internal models')"
      ),
      Seq(Row("1AA1", "9Internal models", "7Series"),
        Row("1AA10", "2Internal models", "7Series"),
        Row("1AA1000", "7Internal models", "5Series"),
        Row("1AA10000", "4Internal models", "7Series"),
        Row("1AA1000000", "7Internal models", "7Series"),
        Row("1AA100003", "8Internal models", "5Series"),
        Row("1AA100007", "8Internal models", "9Series"),
        Row("1AA100008", "8Internal models", "8Series"),
        Row("1AA100011", "7Internal models", "0Series"),
        Row("1AA100018", "3Internal models", "8Series"),
        Row("1AA100020", "8Internal models", "5Series"),
        Row("1AA100021", "7Internal models", "0Series"),
        Row("1AA100022", "7Internal models", "5Series"),
        Row("1AA100025", "8Internal models", "0Series"),
        Row("1AA100026", "5Internal models", "7Series"),
        Row("1AA100029", "7Internal models", "2Series"),
        Row("1AA10003", "2Internal models", "7Series"),
        Row("1AA100030", "1Internal models", "7Series"),
        Row("1AA100031", "4Internal models", "7Series"),
        Row("1AA100033", "1Internal models", "8Series"),
        Row("1AA100037", "4Internal models", "7Series"),
        Row("1AA100039", "9Internal models", "8Series"),
        Row("1AA100040", "8Internal models", "8Series"),
        Row("1AA100044", "4Internal models", "8Series"),
        Row("1AA100047", "8Internal models", "9Series"),
        Row("1AA100048", "8Internal models", "3Series"),
        Row("1AA10005", "5Internal models", "8Series"),
        Row("1AA100051", "8Internal models", "2Series"),
        Row("1AA100054", "2Internal models", "7Series"),
        Row("1AA100055", "8Internal models", "7Series"),
        Row("1AA100060", "0Internal models", "8Series"),
        Row("1AA100063", "8Internal models", "2Series"),
        Row("1AA100064", "7Internal models", "6Series"),
        Row("1AA100068", "6Internal models", "8Series"),
        Row("1AA100069", "1Internal models", "8Series"),
        Row("1AA10007", "7Internal models", "8Series"),
        Row("1AA100078", "7Internal models", "2Series"),
        Row("1AA10008", "7Internal models", "5Series"),
        Row("1AA100084", "7Internal models", "0Series")
      )
    )
  }
  )

  //TC_259
  test(
    "select imei,internalModels,series from Carbon_automation_test2 where (series='8Series' or " +
      "internalModels='8Internal models') and (series='7Series' or internalModels='7Internal " +
      "models')"
  )({
    checkAnswer(
      sql(
        "select imei,internalModels,series from Carbon_automation_test2 where (series='8Series' " +
          "or internalModels='8Internal models') and (series='7Series' or " +
          "internalModels='7Internal models')"
      ),
      Seq(Row("1AA100055", "8Internal models", "7Series"),
        Row("1AA10007", "7Internal models", "8Series")
      )
    )
  }
  )

  //TC_260
  test(
    "select imei,internalModels,series from Carbon_automation_test2 where (series='8Series' and " +
      "internalModels='8Internal models') or (deviceInformationId is not NULL)"
  )({
    checkAnswer(
      sql(
        "select imei,internalModels,series from Carbon_automation_test2 where (series='8Series' " +
          "and internalModels='8Internal models') or (deviceInformationId is not NULL)"
      ),
      Seq(Row("1AA1", "9Internal models", "7Series"),
        Row("1AA10", "2Internal models", "7Series"),
        Row("1AA100", "0Internal models", "5Series"),
        Row("1AA1000", "7Internal models", "5Series"),
        Row("1AA10000", "4Internal models", "7Series"),
        Row("1AA100000", "9Internal models", "9Series"),
        Row("1AA1000000", "7Internal models", "7Series"),
        Row("1AA100001", "2Internal models", "0Series"),
        Row("1AA100002", "2Internal models", "0Series"),
        Row("1AA100003", "8Internal models", "5Series"),
        Row("1AA100004", "0Internal models", "4Series"),
        Row("1AA100005", "9Internal models", "1Series"),
        Row("1AA100006", "9Internal models", "6Series"),
        Row("1AA100007", "8Internal models", "9Series"),
        Row("1AA100008", "8Internal models", "8Series"),
        Row("1AA100009", "1Internal models", "0Series"),
        Row("1AA10001", "2Internal models", "2Series"),
        Row("1AA100010", "6Internal models", "3Series"),
        Row("1AA100011", "7Internal models", "0Series"),
        Row("1AA100012", "5Internal models", "4Series"),
        Row("1AA100013", "3Internal models", "1Series"),
        Row("1AA100014", "5Internal models", "5Series"),
        Row("1AA100015", "0Internal models", "4Series"),
        Row("1AA100016", "9Internal models", "3Series"),
        Row("1AA100017", "1Internal models", "9Series"),
        Row("1AA100018", "3Internal models", "8Series"),
        Row("1AA100019", "2Internal models", "5Series"),
        Row("1AA10002", "6Internal models", "0Series"),
        Row("1AA100020", "8Internal models", "5Series"),
        Row("1AA100021", "7Internal models", "0Series"),
        Row("1AA100022", "7Internal models", "5Series"),
        Row("1AA100023", "0Internal models", "5Series"),
        Row("1AA100024", "6Internal models", "6Series"),
        Row("1AA100025", "8Internal models", "0Series"),
        Row("1AA100026", "5Internal models", "7Series"),
        Row("1AA100027", "2Internal models", "0Series"),
        Row("1AA100028", "1Internal models", "5Series"),
        Row("1AA100029", "7Internal models", "2Series"),
        Row("1AA10003", "2Internal models", "7Series"),
        Row("1AA100030", "1Internal models", "7Series"),
        Row("1AA100031", "4Internal models", "7Series"),
        Row("1AA100032", "3Internal models", "1Series"),
        Row("1AA100033", "1Internal models", "8Series"),
        Row("1AA100034", "5Internal models", "2Series"),
        Row("1AA100035", "0Internal models", "5Series"),
        Row("1AA100036", "6Internal models", "5Series"),
        Row("1AA100037", "4Internal models", "7Series"),
        Row("1AA100038", "3Internal models", "6Series"),
        Row("1AA100039", "9Internal models", "8Series"),
        Row("1AA10004", "1Internal models", "5Series"),
        Row("1AA100040", "8Internal models", "8Series"),
        Row("1AA100041", "1Internal models", "5Series"),
        Row("1AA100042", "1Internal models", "3Series"),
        Row("1AA100043", "3Internal models", "9Series"),
        Row("1AA100044", "4Internal models", "8Series"),
        Row("1AA100045", "0Internal models", "2Series"),
        Row("1AA100046", "4Internal models", "3Series"),
        Row("1AA100047", "8Internal models", "9Series"),
        Row("1AA100048", "8Internal models", "3Series"),
        Row("1AA100049", "2Internal models", "0Series"),
        Row("1AA10005", "5Internal models", "8Series"),
        Row("1AA100050", "9Internal models", "2Series"),
        Row("1AA100051", "8Internal models", "2Series"),
        Row("1AA100052", "3Internal models", "6Series"),
        Row("1AA100053", "1Internal models", "2Series"),
        Row("1AA100054", "2Internal models", "7Series"),
        Row("1AA100055", "8Internal models", "7Series"),
        Row("1AA100056", "3Internal models", "6Series"),
        Row("1AA100057", "3Internal models", "9Series"),
        Row("1AA100058", "9Internal models", "5Series"),
        Row("1AA100059", "3Internal models", "4Series"),
        Row("1AA10006", "6Internal models", "3Series"),
        Row("1AA100060", "0Internal models", "8Series"),
        Row("1AA100061", "2Internal models", "6Series"),
        Row("1AA100062", "3Internal models", "9Series"),
        Row("1AA100063", "8Internal models", "2Series"),
        Row("1AA100064", "7Internal models", "6Series"),
        Row("1AA100065", "5Internal models", "0Series"),
        Row("1AA100066", "3Internal models", "6Series"),
        Row("1AA100067", "3Internal models", "4Series"),
        Row("1AA100068", "6Internal models", "8Series"),
        Row("1AA100069", "1Internal models", "8Series"),
        Row("1AA10007", "7Internal models", "8Series"),
        Row("1AA100070", "2Internal models", "0Series"),
        Row("1AA100071", "0Internal models", "0Series"),
        Row("1AA100072", "0Internal models", "4Series"),
        Row("1AA100073", "5Internal models", "4Series"),
        Row("1AA100074", "3Internal models", "6Series"),
        Row("1AA100075", "3Internal models", "3Series"),
        Row("1AA100076", "0Internal models", "0Series"),
        Row("1AA100077", "5Internal models", "3Series"),
        Row("1AA100078", "7Internal models", "2Series"),
        Row("1AA100079", "5Internal models", "4Series"),
        Row("1AA10008", "7Internal models", "5Series"),
        Row("1AA100080", "4Internal models", "9Series"),
        Row("1AA100081", "4Internal models", "5Series"),
        Row("1AA100082", "9Internal models", "5Series"),
        Row("1AA100083", "9Internal models", "0Series"),
        Row("1AA100084", "7Internal models", "0Series")
      )
    )
  }
  )

  //TC_261
  test(
    "select  imei from Carbon_automation_test2 where UPPER(Latest_province) == 'GUANGDONG PROVINCE'"
  )({
    checkAnswer(
      sql(
        "select  imei from Carbon_automation_test2 where UPPER(Latest_province) == 'GUANGDONG " +
          "PROVINCE'"
      ),
      Seq(Row("1AA1"),
        Row("1AA1000000"),
        Row("1AA100001"),
        Row("1AA100002"),
        Row("1AA100005"),
        Row("1AA100008"),
        Row("1AA100015"),
        Row("1AA100019"),
        Row("1AA100020"),
        Row("1AA100022"),
        Row("1AA100025"),
        Row("1AA100026"),
        Row("1AA100027"),
        Row("1AA100028"),
        Row("1AA100032"),
        Row("1AA100033"),
        Row("1AA100034"),
        Row("1AA100037"),
        Row("1AA100039"),
        Row("1AA100044"),
        Row("1AA100048"),
        Row("1AA10005"),
        Row("1AA100050"),
        Row("1AA100052"),
        Row("1AA100054"),
        Row("1AA100061"),
        Row("1AA10007"),
        Row("1AA100074"),
        Row("1AA100075"),
        Row("1AA100077"),
        Row("1AA100082")
      )
    )
  }
  )


  //TC_266
  test(
    "SELECT AMSize, ActiveAreaId, SUM(gamePointId) AS Sum_gamePointId FROM (select * from " +
      "Carbon_automation_test2) SUB_QRY WHERE AMSize > \"\" GROUP BY AMSize, ActiveAreaId ORDER " +
      "BY AMSize ASC, ActiveAreaId ASC"
  )({
    checkAnswer(
      sql(
        "SELECT AMSize, ActiveAreaId, SUM(gamePointId) AS Sum_gamePointId FROM (select * from " +
          "Carbon_automation_test2) SUB_QRY WHERE AMSize > \"\" GROUP BY AMSize, ActiveAreaId " +
          "ORDER BY AMSize ASC, ActiveAreaId ASC"
      ),
      Seq(Row("0RAM size", "1", 2849.0),
        Row("0RAM size", "2", 79.0),
        Row("0RAM size", "3", 7663.0),
        Row("0RAM size", "5", 1341.0),
        Row("0RAM size", "6", 6082.0),
        Row("1RAM size", "1", 256.0),
        Row("1RAM size", "2", 1333.0),
        Row("1RAM size", "4", 7510.0),
        Row("1RAM size", "5", 2745.0),
        Row("1RAM size", "7", 3942.0),
        Row("2RAM size", "3", 1973.0),
        Row("2RAM size", "4", 1350.0),
        Row("3RAM size", "1", 6640.0),
        Row("3RAM size", "2", 1999.0),
        Row("3RAM size", "3", 2863.0),
        Row("3RAM size", "4", 3824.0),
        Row("3RAM size", "5", 5699.0),
        Row("3RAM size", "6", 2635.0),
        Row("3RAM size", "7", 1491.0),
        Row("4RAM size", "1", 2255.0),
        Row("4RAM size", "2", 1728.0),
        Row("4RAM size", "3", 9130.0),
        Row("4RAM size", "4", 11560.0),
        Row("4RAM size", "6", 5344.635),
        Row("4RAM size", "7", 1338.0),
        Row("5RAM size", "2", 4712.0),
        Row("5RAM size", "3", 2769.0),
        Row("5RAM size", "6", 2478.0),
        Row("6RAM size", "1", 2142.0),
        Row("6RAM size", "2", 1768.0),
        Row("6RAM size", "3", 2633.0),
        Row("6RAM size", "4", 866.0),
        Row("6RAM size", "5", 2952.0),
        Row("6RAM size", "6", 3257.0),
        Row("7RAM size", "3", 151.0),
        Row("7RAM size", "5", 2239.0),
        Row("7RAM size", "6", 3979.0),
        Row("7RAM size", "7", 2031.0),
        Row("8RAM size", "1", 355.0),
        Row("8RAM size", "2", 2738.562),
        Row("8RAM size", "4", 3102.0),
        Row("8RAM size", "5", 2684.0),
        Row("8RAM size", "6", 2970.0),
        Row("8RAM size", "7", 5166.0),
        Row("9RAM size", "1", 3065.0),
        Row("9RAM size", "3", 3239.0),
        Row("9RAM size", "4", 5821.0),
        Row("9RAM size", "6", 1567.0),
        Row("9RAM size", "7", 571.0)
      )
    )
  }
  )

  //TC_267
  test(
    "SELECT AMSize, ActiveAreaId, SUM(gamePointId) AS Sum_gamePointId FROM (select * from " +
      "Carbon_automation_test2) SUB_QRY WHERE AMSize > \"1RAM size\" GROUP BY AMSize, " +
      "ActiveAreaId ORDER BY AMSize ASC, ActiveAreaId ASC"
  )({
    checkAnswer(
      sql(
        "SELECT AMSize, ActiveAreaId, SUM(gamePointId) AS Sum_gamePointId FROM (select * from " +
          "Carbon_automation_test2) SUB_QRY WHERE AMSize > \"1RAM size\" GROUP BY AMSize, " +
          "ActiveAreaId ORDER BY AMSize ASC, ActiveAreaId ASC"
      ),
      Seq(Row("2RAM size", "3", 1973.0),
        Row("2RAM size", "4", 1350.0),
        Row("3RAM size", "1", 6640.0),
        Row("3RAM size", "2", 1999.0),
        Row("3RAM size", "3", 2863.0),
        Row("3RAM size", "4", 3824.0),
        Row("3RAM size", "5", 5699.0),
        Row("3RAM size", "6", 2635.0),
        Row("3RAM size", "7", 1491.0),
        Row("4RAM size", "1", 2255.0),
        Row("4RAM size", "2", 1728.0),
        Row("4RAM size", "3", 9130.0),
        Row("4RAM size", "4", 11560.0),
        Row("4RAM size", "6", 5344.635),
        Row("4RAM size", "7", 1338.0),
        Row("5RAM size", "2", 4712.0),
        Row("5RAM size", "3", 2769.0),
        Row("5RAM size", "6", 2478.0),
        Row("6RAM size", "1", 2142.0),
        Row("6RAM size", "2", 1768.0),
        Row("6RAM size", "3", 2633.0),
        Row("6RAM size", "4", 866.0),
        Row("6RAM size", "5", 2952.0),
        Row("6RAM size", "6", 3257.0),
        Row("7RAM size", "3", 151.0),
        Row("7RAM size", "5", 2239.0),
        Row("7RAM size", "6", 3979.0),
        Row("7RAM size", "7", 2031.0),
        Row("8RAM size", "1", 355.0),
        Row("8RAM size", "2", 2738.562),
        Row("8RAM size", "4", 3102.0),
        Row("8RAM size", "5", 2684.0),
        Row("8RAM size", "6", 2970.0),
        Row("8RAM size", "7", 5166.0),
        Row("9RAM size", "1", 3065.0),
        Row("9RAM size", "3", 3239.0),
        Row("9RAM size", "4", 5821.0),
        Row("9RAM size", "6", 1567.0),
        Row("9RAM size", "7", 571.0)
      )
    )
  }
  )

  //TC_268
  test(
    "SELECT AMSize, ActiveAreaId, SUM(gamePointId) AS Sum_gamePointId FROM (select * from " +
      "Carbon_automation_test2) SUB_QRY WHERE AMSize >= \"\" GROUP BY AMSize, ActiveAreaId ORDER " +
      "BY AMSize ASC, ActiveAreaId ASC"
  )({
    checkAnswer(
      sql(
        "SELECT AMSize, ActiveAreaId, SUM(gamePointId) AS Sum_gamePointId FROM (select * from " +
          "Carbon_automation_test2) SUB_QRY WHERE AMSize >= \"\" GROUP BY AMSize, ActiveAreaId " +
          "ORDER BY AMSize ASC, ActiveAreaId ASC"
      ),
      Seq(Row("0RAM size", "1", 2849.0),
        Row("0RAM size", "2", 79.0),
        Row("0RAM size", "3", 7663.0),
        Row("0RAM size", "5", 1341.0),
        Row("0RAM size", "6", 6082.0),
        Row("1RAM size", "1", 256.0),
        Row("1RAM size", "2", 1333.0),
        Row("1RAM size", "4", 7510.0),
        Row("1RAM size", "5", 2745.0),
        Row("1RAM size", "7", 3942.0),
        Row("2RAM size", "3", 1973.0),
        Row("2RAM size", "4", 1350.0),
        Row("3RAM size", "1", 6640.0),
        Row("3RAM size", "2", 1999.0),
        Row("3RAM size", "3", 2863.0),
        Row("3RAM size", "4", 3824.0),
        Row("3RAM size", "5", 5699.0),
        Row("3RAM size", "6", 2635.0),
        Row("3RAM size", "7", 1491.0),
        Row("4RAM size", "1", 2255.0),
        Row("4RAM size", "2", 1728.0),
        Row("4RAM size", "3", 9130.0),
        Row("4RAM size", "4", 11560.0),
        Row("4RAM size", "6", 5344.635),
        Row("4RAM size", "7", 1338.0),
        Row("5RAM size", "2", 4712.0),
        Row("5RAM size", "3", 2769.0),
        Row("5RAM size", "6", 2478.0),
        Row("6RAM size", "1", 2142.0),
        Row("6RAM size", "2", 1768.0),
        Row("6RAM size", "3", 2633.0),
        Row("6RAM size", "4", 866.0),
        Row("6RAM size", "5", 2952.0),
        Row("6RAM size", "6", 3257.0),
        Row("7RAM size", "3", 151.0),
        Row("7RAM size", "5", 2239.0),
        Row("7RAM size", "6", 3979.0),
        Row("7RAM size", "7", 2031.0),
        Row("8RAM size", "1", 355.0),
        Row("8RAM size", "2", 2738.562),
        Row("8RAM size", "4", 3102.0),
        Row("8RAM size", "5", 2684.0),
        Row("8RAM size", "6", 2970.0),
        Row("8RAM size", "7", 5166.0),
        Row("9RAM size", "1", 3065.0),
        Row("9RAM size", "3", 3239.0),
        Row("9RAM size", "4", 5821.0),
        Row("9RAM size", "6", 1567.0),
        Row("9RAM size", "7", 571.0)
      )
    )
  }
  )

  //TC_269
  test(
    "SELECT AMSize, ActiveAreaId, SUM(gamePointId) AS Sum_gamePointId FROM (select * from " +
      "Carbon_automation_test2) SUB_QRY WHERE AMSize >= \"0RAM size\" GROUP BY AMSize, " +
      "ActiveAreaId ORDER BY AMSize ASC, ActiveAreaId ASC"
  )({
    checkAnswer(
      sql(
        "SELECT AMSize, ActiveAreaId, SUM(gamePointId) AS Sum_gamePointId FROM (select * from " +
          "Carbon_automation_test2) SUB_QRY WHERE AMSize >= \"0RAM size\" GROUP BY AMSize, " +
          "ActiveAreaId ORDER BY AMSize ASC, ActiveAreaId ASC"
      ),
      Seq(Row("0RAM size", "1", 2849.0),
        Row("0RAM size", "2", 79.0),
        Row("0RAM size", "3", 7663.0),
        Row("0RAM size", "5", 1341.0),
        Row("0RAM size", "6", 6082.0),
        Row("1RAM size", "1", 256.0),
        Row("1RAM size", "2", 1333.0),
        Row("1RAM size", "4", 7510.0),
        Row("1RAM size", "5", 2745.0),
        Row("1RAM size", "7", 3942.0),
        Row("2RAM size", "3", 1973.0),
        Row("2RAM size", "4", 1350.0),
        Row("3RAM size", "1", 6640.0),
        Row("3RAM size", "2", 1999.0),
        Row("3RAM size", "3", 2863.0),
        Row("3RAM size", "4", 3824.0),
        Row("3RAM size", "5", 5699.0),
        Row("3RAM size", "6", 2635.0),
        Row("3RAM size", "7", 1491.0),
        Row("4RAM size", "1", 2255.0),
        Row("4RAM size", "2", 1728.0),
        Row("4RAM size", "3", 9130.0),
        Row("4RAM size", "4", 11560.0),
        Row("4RAM size", "6", 5344.635),
        Row("4RAM size", "7", 1338.0),
        Row("5RAM size", "2", 4712.0),
        Row("5RAM size", "3", 2769.0),
        Row("5RAM size", "6", 2478.0),
        Row("6RAM size", "1", 2142.0),
        Row("6RAM size", "2", 1768.0),
        Row("6RAM size", "3", 2633.0),
        Row("6RAM size", "4", 866.0),
        Row("6RAM size", "5", 2952.0),
        Row("6RAM size", "6", 3257.0),
        Row("7RAM size", "3", 151.0),
        Row("7RAM size", "5", 2239.0),
        Row("7RAM size", "6", 3979.0),
        Row("7RAM size", "7", 2031.0),
        Row("8RAM size", "1", 355.0),
        Row("8RAM size", "2", 2738.562),
        Row("8RAM size", "4", 3102.0),
        Row("8RAM size", "5", 2684.0),
        Row("8RAM size", "6", 2970.0),
        Row("8RAM size", "7", 5166.0),
        Row("9RAM size", "1", 3065.0),
        Row("9RAM size", "3", 3239.0),
        Row("9RAM size", "4", 5821.0),
        Row("9RAM size", "6", 1567.0),
        Row("9RAM size", "7", 571.0)
      )
    )
  }
  )

  //TC_271
  test(
    "SELECT ActiveCountry, ActiveDistrict, ActiveOperatorId, ActiveProvince, ActiveStreet FROM " +
      "(select * from Carbon_automation_test2) SUB_QRY GROUP BY ActiveCountry, ActiveDistrict, " +
      "ActiveOperatorId, ActiveProvince, ActiveStreet ORDER BY ActiveCountry ASC, ActiveDistrict " +
      "ASC, ActiveOperatorId ASC, ActiveProvince ASC, ActiveStreet ASC"
  )({
    checkAnswer(
      sql(
        "SELECT ActiveCountry, ActiveDistrict, ActiveOperatorId, ActiveProvince, ActiveStreet " +
          "FROM (select * from Carbon_automation_test2) SUB_QRY GROUP BY ActiveCountry, " +
          "ActiveDistrict, ActiveOperatorId, ActiveProvince, ActiveStreet ORDER BY ActiveCountry " +
          "ASC, ActiveDistrict ASC, ActiveOperatorId ASC, ActiveProvince ASC, ActiveStreet ASC"
      ),
      Seq(Row("Chinese", "hongshan", "10", "Hubei Province", "hongshan"),
        Row("Chinese", "hongshan", "100001", "Hubei Province", "hongshan"),
        Row("Chinese", "hongshan", "100004", "Hubei Province", "hongshan"),
        Row("Chinese", "hongshan", "100008", "Hubei Province", "hongshan"),
        Row("Chinese", "hongshan", "100024", "Hubei Province", "hongshan"),
        Row("Chinese", "hongshan", "100025", "Hubei Province", "hongshan"),
        Row("Chinese", "hongshan", "100039", "Hubei Province", "hongshan"),
        Row("Chinese", "hongshan", "100045", "Hubei Province", "hongshan"),
        Row("Chinese", "hongshan", "100046", "Hubei Province", "hongshan"),
        Row("Chinese", "hongshan", "100047", "Hubei Province", "hongshan"),
        Row("Chinese", "hongshan", "100056", "Hubei Province", "hongshan"),
        Row("Chinese", "hongshan", "100058", "Hubei Province", "hongshan"),
        Row("Chinese", "hongshan", "10006", "Hubei Province", "hongshan"),
        Row("Chinese", "hongshan", "100061", "Hubei Province", "hongshan"),
        Row("Chinese", "hongshan", "100070", "Hubei Province", "hongshan"),
        Row("Chinese", "hongshan", "100078", "Hubei Province", "hongshan"),
        Row("Chinese", "longgang", "100013", "Guangdong Province", "matishan"),
        Row("Chinese", "longgang", "100020", "Guangdong Province", "matishan"),
        Row("Chinese", "longgang", "100028", "Guangdong Province", "matishan"),
        Row("Chinese", "longgang", "100032", "Guangdong Province", "matishan"),
        Row("Chinese", "longgang", "100035", "Guangdong Province", "matishan"),
        Row("Chinese", "longgang", "10004", "Guangdong Province", "matishan"),
        Row("Chinese", "longgang", "100044", "Guangdong Province", "matishan"),
        Row("Chinese", "longgang", "100054", "Guangdong Province", "matishan"),
        Row("Chinese", "longgang", "100060", "Guangdong Province", "matishan"),
        Row("Chinese", "longgang", "100073", "Guangdong Province", "matishan"),
        Row("Chinese", "longgang", "100074", "Guangdong Province", "matishan"),
        Row("Chinese", "longgang", "100083", "Guangdong Province", "matishan"),
        Row("Chinese", "longhua", "1", "Guangdong Province", "mingzhi"),
        Row("Chinese", "longhua", "100010", "Guangdong Province", "mingzhi"),
        Row("Chinese", "longhua", "100017", "Guangdong Province", "mingzhi"),
        Row("Chinese", "longhua", "100022", "Guangdong Province", "mingzhi"),
        Row("Chinese", "longhua", "100026", "Guangdong Province", "mingzhi"),
        Row("Chinese", "longhua", "100030", "Guangdong Province", "mingzhi"),
        Row("Chinese", "longhua", "100055", "Guangdong Province", "mingzhi"),
        Row("Chinese", "longhua", "100075", "Guangdong Province", "mingzhi"),
        Row("Chinese", "tianyuan", "100002", "Hunan Province", "tianyua"),
        Row("Chinese", "tianyuan", "100003", "Hunan Province", "tianyua"),
        Row("Chinese", "tianyuan", "100027", "Hunan Province", "tianyua"),
        Row("Chinese", "tianyuan", "100042", "Hunan Province", "tianyua"),
        Row("Chinese", "tianyuan", "10005", "Hunan Province", "tianyua"),
        Row("Chinese", "tianyuan", "100052", "Hunan Province", "tianyua"),
        Row("Chinese", "tianyuan", "100053", "Hunan Province", "tianyua"),
        Row("Chinese", "tianyuan", "100062", "Hunan Province", "tianyua"),
        Row("Chinese", "tianyuan", "100063", "Hunan Province", "tianyua"),
        Row("Chinese", "tianyuan", "100081", "Hunan Province", "tianyua"),
        Row("Chinese", "xiangtan", "10000", "Hunan Province", "jianshelu"),
        Row("Chinese", "xiangtan", "1000000", "Hunan Province", "jianshelu"),
        Row("Chinese", "xiangtan", "100007", "Hunan Province", "jianshelu"),
        Row("Chinese", "xiangtan", "100009", "Hunan Province", "jianshelu"),
        Row("Chinese", "xiangtan", "10001", "Hunan Province", "jianshelu"),
        Row("Chinese", "xiangtan", "100011", "Hunan Province", "jianshelu"),
        Row("Chinese", "xiangtan", "100012", "Hunan Province", "jianshelu"),
        Row("Chinese", "xiangtan", "100016", "Hunan Province", "jianshelu"),
        Row("Chinese", "xiangtan", "10003", "Hunan Province", "jianshelu"),
        Row("Chinese", "xiangtan", "100031", "Hunan Province", "jianshelu"),
        Row("Chinese", "xiangtan", "100038", "Hunan Province", "jianshelu"),
        Row("Chinese", "xiangtan", "100041", "Hunan Province", "jianshelu"),
        Row("Chinese", "xiangtan", "100048", "Hunan Province", "jianshelu"),
        Row("Chinese", "xiangtan", "100049", "Hunan Province", "jianshelu"),
        Row("Chinese", "xiangtan", "100051", "Hunan Province", "jianshelu"),
        Row("Chinese", "xiangtan", "100059", "Hunan Province", "jianshelu"),
        Row("Chinese", "xiangtan", "100068", "Hunan Province", "jianshelu"),
        Row("Chinese", "xiangtan", "10007", "Hunan Province", "jianshelu"),
        Row("Chinese", "xiangtan", "100072", "Hunan Province", "jianshelu"),
        Row("Chinese", "xiangtan", "100080", "Hunan Province", "jianshelu"),
        Row("Chinese", "xiangtan", "100082", "Hunan Province", "jianshelu"),
        Row("Chinese", "xiangtan", "100084", "Hunan Province", "jianshelu"),
        Row("Chinese", "yichang", "100", "Hubei Province", "yichang"),
        Row("Chinese", "yichang", "100000", "Hubei Province", "yichang"),
        Row("Chinese", "yichang", "100018", "Hubei Province", "yichang"),
        Row("Chinese", "yichang", "10002", "Hubei Province", "yichang"),
        Row("Chinese", "yichang", "100023", "Hubei Province", "yichang"),
        Row("Chinese", "yichang", "100033", "Hubei Province", "yichang"),
        Row("Chinese", "yichang", "100040", "Hubei Province", "yichang"),
        Row("Chinese", "yichang", "100043", "Hubei Province", "yichang"),
        Row("Chinese", "yichang", "100050", "Hubei Province", "yichang"),
        Row("Chinese", "yichang", "100066", "Hubei Province", "yichang"),
        Row("Chinese", "yichang", "100069", "Hubei Province", "yichang"),
        Row("Chinese", "yichang", "100076", "Hubei Province", "yichang"),
        Row("Chinese", "yuhua", "1000", "Hunan Province", "shazitang"),
        Row("Chinese", "yuhua", "100005", "Hunan Province", "shazitang"),
        Row("Chinese", "yuhua", "100006", "Hunan Province", "shazitang"),
        Row("Chinese", "yuhua", "100014", "Hunan Province", "shazitang"),
        Row("Chinese", "yuhua", "100015", "Hunan Province", "shazitang"),
        Row("Chinese", "yuhua", "100019", "Hunan Province", "shazitang"),
        Row("Chinese", "yuhua", "100021", "Hunan Province", "shazitang"),
        Row("Chinese", "yuhua", "100029", "Hunan Province", "shazitang"),
        Row("Chinese", "yuhua", "100034", "Hunan Province", "shazitang"),
        Row("Chinese", "yuhua", "100036", "Hunan Province", "shazitang"),
        Row("Chinese", "yuhua", "100037", "Hunan Province", "shazitang"),
        Row("Chinese", "yuhua", "100057", "Hunan Province", "shazitang"),
        Row("Chinese", "yuhua", "100064", "Hunan Province", "shazitang"),
        Row("Chinese", "yuhua", "100065", "Hunan Province", "shazitang"),
        Row("Chinese", "yuhua", "100067", "Hunan Province", "shazitang"),
        Row("Chinese", "yuhua", "100071", "Hunan Province", "shazitang"),
        Row("Chinese", "yuhua", "100077", "Hunan Province", "shazitang"),
        Row("Chinese", "yuhua", "100079", "Hunan Province", "shazitang"),
        Row("Chinese", "yuhua", "10008", "Hunan Province", "shazitang")
      )
    )
  }
  )

  //TC_272
  test(
    "SELECT ActiveCountry, ActiveDistrict, ActiveOperatorId, ActiveProvince, ActiveStreet, SUM" +
      "(gamePointId) AS Sum_gamePointId FROM (select * from Carbon_automation_test2) SUB_QRY " +
      "GROUP BY ActiveCountry, ActiveDistrict, ActiveOperatorId, ActiveProvince, ActiveStreet " +
      "ORDER BY ActiveCountry ASC, ActiveDistrict ASC, ActiveOperatorId ASC, ActiveProvince ASC, " +
      "ActiveStreet ASC"
  )({
    checkAnswer(
      sql(
        "SELECT ActiveCountry, ActiveDistrict, ActiveOperatorId, ActiveProvince, ActiveStreet, " +
          "SUM(gamePointId) AS Sum_gamePointId FROM (select * from Carbon_automation_test2) " +
          "SUB_QRY GROUP BY ActiveCountry, ActiveDistrict, ActiveOperatorId, ActiveProvince, " +
          "ActiveStreet ORDER BY ActiveCountry ASC, ActiveDistrict ASC, ActiveOperatorId ASC, " +
          "ActiveProvince ASC, ActiveStreet ASC"
      ),
      Seq(Row("Chinese", "hongshan", "10", "Hubei Province", "hongshan", 1714.635),
        Row("Chinese", "hongshan", "100001", "Hubei Province", "hongshan", 505.0),
        Row("Chinese", "hongshan", "100004", "Hubei Province", "hongshan", 2970.0),
        Row("Chinese", "hongshan", "100008", "Hubei Province", "hongshan", 1442.0),
        Row("Chinese", "hongshan", "100024", "Hubei Province", "hongshan", 2483.0),
        Row("Chinese", "hongshan", "100025", "Hubei Province", "hongshan", 1724.0),
        Row("Chinese", "hongshan", "100039", "Hubei Province", "hongshan", 1750.0),
        Row("Chinese", "hongshan", "100045", "Hubei Province", "hongshan", 2553.0),
        Row("Chinese", "hongshan", "100046", "Hubei Province", "hongshan", 1077.0),
        Row("Chinese", "hongshan", "100047", "Hubei Province", "hongshan", 1823.0),
        Row("Chinese", "hongshan", "100056", "Hubei Province", "hongshan", 750.0),
        Row("Chinese", "hongshan", "100058", "Hubei Province", "hongshan", 2635.0),
        Row("Chinese", "hongshan", "10006", "Hubei Province", "hongshan", 2478.0),
        Row("Chinese", "hongshan", "100061", "Hubei Province", "hongshan", 1407.0),
        Row("Chinese", "hongshan", "100070", "Hubei Province", "hongshan", 1567.0),
        Row("Chinese", "hongshan", "100078", "Hubei Province", "hongshan", 1434.0),
        Row("Chinese", "longgang", "100013", "Guangdong Province", "matishan", 355.0),
        Row("Chinese", "longgang", "100020", "Guangdong Province", "matishan", 256.0),
        Row("Chinese", "longgang", "100028", "Guangdong Province", "matishan", 2849.0),
        Row("Chinese", "longgang", "100032", "Guangdong Province", "matishan", 1053.0),
        Row("Chinese", "longgang", "100035", "Guangdong Province", "matishan", 2142.0),
        Row("Chinese", "longgang", "10004", "Guangdong Province", "matishan", 1717.0),
        Row("Chinese", "longgang", "100044", "Guangdong Province", "matishan", 1697.0),
        Row("Chinese", "longgang", "100054", "Guangdong Province", "matishan", 1368.0),
        Row("Chinese", "longgang", "100060", "Guangdong Province", "matishan", 538.0),
        Row("Chinese", "longgang", "100073", "Guangdong Province", "matishan", 2488.0),
        Row("Chinese", "longgang", "100074", "Guangdong Province", "matishan", 907.0),
        Row("Chinese", "longgang", "100083", "Guangdong Province", "matishan", 2192.0),
        Row("Chinese", "longhua", "1", "Guangdong Province", "mingzhi", 2738.562),
        Row("Chinese", "longhua", "100010", "Guangdong Province", "mingzhi", 79.0),
        Row("Chinese", "longhua", "100017", "Guangdong Province", "mingzhi", 2205.0),
        Row("Chinese", "longhua", "100022", "Guangdong Province", "mingzhi", 1999.0),
        Row("Chinese", "longhua", "100026", "Guangdong Province", "mingzhi", 1768.0),
        Row("Chinese", "longhua", "100030", "Guangdong Province", "mingzhi", 1333.0),
        Row("Chinese", "longhua", "100055", "Guangdong Province", "mingzhi", 1728.0),
        Row("Chinese", "longhua", "100075", "Guangdong Province", "mingzhi", 2507.0),
        Row("Chinese", "tianyuan", "100002", "Hunan Province", "tianyua", 1341.0),
        Row("Chinese", "tianyuan", "100003", "Hunan Province", "tianyua", 2239.0),
        Row("Chinese", "tianyuan", "100027", "Hunan Province", "tianyua", 2436.0),
        Row("Chinese", "tianyuan", "100042", "Hunan Province", "tianyua", 2745.0),
        Row("Chinese", "tianyuan", "10005", "Hunan Province", "tianyua", 1608.0),
        Row("Chinese", "tianyuan", "100052", "Hunan Province", "tianyua", 845.0),
        Row("Chinese", "tianyuan", "100053", "Hunan Province", "tianyua", 1655.0),
        Row("Chinese", "tianyuan", "100062", "Hunan Province", "tianyua", 2952.0),
        Row("Chinese", "tianyuan", "100063", "Hunan Province", "tianyua", 1226.0),
        Row("Chinese", "tianyuan", "100081", "Hunan Province", "tianyua", 613.0),
        Row("Chinese", "xiangtan", "10000", "Hunan Province", "jianshelu", 2175.0),
        Row("Chinese", "xiangtan", "1000000", "Hunan Province", "jianshelu", 1600.0),
        Row("Chinese", "xiangtan", "100007", "Hunan Province", "jianshelu", 1991.0),
        Row("Chinese", "xiangtan", "100009", "Hunan Province", "jianshelu", 1841.0),
        Row("Chinese", "xiangtan", "10001", "Hunan Province", "jianshelu", 298.0),
        Row("Chinese", "xiangtan", "100011", "Hunan Province", "jianshelu", 202.0),
        Row("Chinese", "xiangtan", "100012", "Hunan Province", "jianshelu", 568.0),
        Row("Chinese", "xiangtan", "100016", "Hunan Province", "jianshelu", 1873.0),
        Row("Chinese", "xiangtan", "10003", "Hunan Province", "jianshelu", 2071.0),
        Row("Chinese", "xiangtan", "100031", "Hunan Province", "jianshelu", 1080.0),
        Row("Chinese", "xiangtan", "100038", "Hunan Province", "jianshelu", 1229.0),
        Row("Chinese", "xiangtan", "100041", "Hunan Province", "jianshelu", 2734.0),
        Row("Chinese", "xiangtan", "100048", "Hunan Province", "jianshelu", 2399.0),
        Row("Chinese", "xiangtan", "100049", "Hunan Province", "jianshelu", 2890.0),
        Row("Chinese", "xiangtan", "100051", "Hunan Province", "jianshelu", 1407.0),
        Row("Chinese", "xiangtan", "100059", "Hunan Province", "jianshelu", 1337.0),
        Row("Chinese", "xiangtan", "100068", "Hunan Province", "jianshelu", 412.0),
        Row("Chinese", "xiangtan", "10007", "Hunan Province", "jianshelu", 1350.0),
        Row("Chinese", "xiangtan", "100072", "Hunan Province", "jianshelu", 448.0),
        Row("Chinese", "xiangtan", "100080", "Hunan Province", "jianshelu", 954.0),
        Row("Chinese", "xiangtan", "100082", "Hunan Province", "jianshelu", 2348.0),
        Row("Chinese", "xiangtan", "100084", "Hunan Province", "jianshelu", 2826.0),
        Row("Chinese", "yichang", "100", "Hubei Province", "yichang", 1271.0),
        Row("Chinese", "yichang", "100000", "Hubei Province", "yichang", 136.0),
        Row("Chinese", "yichang", "100018", "Hubei Province", "yichang", 441.0),
        Row("Chinese", "yichang", "10002", "Hubei Province", "yichang", 2972.0),
        Row("Chinese", "yichang", "100023", "Hubei Province", "yichang", 2194.0),
        Row("Chinese", "yichang", "100033", "Hubei Province", "yichang", 760.0),
        Row("Chinese", "yichang", "100040", "Hubei Province", "yichang", 2078.0),
        Row("Chinese", "yichang", "100043", "Hubei Province", "yichang", 571.0),
        Row("Chinese", "yichang", "100050", "Hubei Province", "yichang", 29.0),
        Row("Chinese", "yichang", "100066", "Hubei Province", "yichang", 1864.0),
        Row("Chinese", "yichang", "100069", "Hubei Province", "yichang", 1491.0),
        Row("Chinese", "yichang", "100076", "Hubei Province", "yichang", 732.0),
        Row("Chinese", "yuhua", "1000", "Hunan Province", "shazitang", 692.0),
        Row("Chinese", "yuhua", "100005", "Hunan Province", "shazitang", 2593.0),
        Row("Chinese", "yuhua", "100006", "Hunan Province", "shazitang", 2572.0),
        Row("Chinese", "yuhua", "100014", "Hunan Province", "shazitang", 151.0),
        Row("Chinese", "yuhua", "100015", "Hunan Province", "shazitang", 2863.0),
        Row("Chinese", "yuhua", "100019", "Hunan Province", "shazitang", 2194.0),
        Row("Chinese", "yuhua", "100021", "Hunan Province", "shazitang", 1778.0),
        Row("Chinese", "yuhua", "100029", "Hunan Province", "shazitang", 1691.0),
        Row("Chinese", "yuhua", "100034", "Hunan Province", "shazitang", 2061.0),
        Row("Chinese", "yuhua", "100036", "Hunan Province", "shazitang", 2224.0),
        Row("Chinese", "yuhua", "100037", "Hunan Province", "shazitang", 1015.0),
        Row("Chinese", "yuhua", "100057", "Hunan Province", "shazitang", 2288.0),
        Row("Chinese", "yuhua", "100064", "Hunan Province", "shazitang", 865.0),
        Row("Chinese", "yuhua", "100065", "Hunan Province", "shazitang", 901.0),
        Row("Chinese", "yuhua", "100067", "Hunan Province", "shazitang", 572.0),
        Row("Chinese", "yuhua", "100071", "Hunan Province", "shazitang", 1973.0),
        Row("Chinese", "yuhua", "100077", "Hunan Province", "shazitang", 2077.0),
        Row("Chinese", "yuhua", "100079", "Hunan Province", "shazitang", 1098.0),
        Row("Chinese", "yuhua", "10008", "Hunan Province", "shazitang", 813.0)
      )
    )
  }
  )

  //TC_273
  test(
    "SELECT ActiveCountry, ActiveDistrict, ActiveOperatorId, ActiveProvince, ActiveStreet, AVG" +
      "(gamePointId) AS Avg_gamePointId FROM (select * from Carbon_automation_test2) SUB_QRY " +
      "GROUP BY ActiveCountry, ActiveDistrict, ActiveOperatorId, ActiveProvince, ActiveStreet " +
      "ORDER BY ActiveCountry ASC, ActiveDistrict ASC, ActiveOperatorId ASC, ActiveProvince ASC, " +
      "ActiveStreet ASC"
  )({
    checkAnswer(
      sql(
        "SELECT ActiveCountry, ActiveDistrict, ActiveOperatorId, ActiveProvince, ActiveStreet, " +
          "AVG(gamePointId) AS Avg_gamePointId FROM (select * from Carbon_automation_test2) " +
          "SUB_QRY GROUP BY ActiveCountry, ActiveDistrict, ActiveOperatorId, ActiveProvince, " +
          "ActiveStreet ORDER BY ActiveCountry ASC, ActiveDistrict ASC, ActiveOperatorId ASC, " +
          "ActiveProvince ASC, ActiveStreet ASC"
      ),
      Seq(Row("Chinese", "hongshan", "10", "Hubei Province", "hongshan", 1714.635),
        Row("Chinese", "hongshan", "100001", "Hubei Province", "hongshan", 505.0),
        Row("Chinese", "hongshan", "100004", "Hubei Province", "hongshan", 2970.0),
        Row("Chinese", "hongshan", "100008", "Hubei Province", "hongshan", 1442.0),
        Row("Chinese", "hongshan", "100024", "Hubei Province", "hongshan", 2483.0),
        Row("Chinese", "hongshan", "100025", "Hubei Province", "hongshan", 1724.0),
        Row("Chinese", "hongshan", "100039", "Hubei Province", "hongshan", 1750.0),
        Row("Chinese", "hongshan", "100045", "Hubei Province", "hongshan", 2553.0),
        Row("Chinese", "hongshan", "100046", "Hubei Province", "hongshan", 1077.0),
        Row("Chinese", "hongshan", "100047", "Hubei Province", "hongshan", 1823.0),
        Row("Chinese", "hongshan", "100056", "Hubei Province", "hongshan", 750.0),
        Row("Chinese", "hongshan", "100058", "Hubei Province", "hongshan", 2635.0),
        Row("Chinese", "hongshan", "10006", "Hubei Province", "hongshan", 2478.0),
        Row("Chinese", "hongshan", "100061", "Hubei Province", "hongshan", 1407.0),
        Row("Chinese", "hongshan", "100070", "Hubei Province", "hongshan", 1567.0),
        Row("Chinese", "hongshan", "100078", "Hubei Province", "hongshan", 1434.0),
        Row("Chinese", "longgang", "100013", "Guangdong Province", "matishan", 355.0),
        Row("Chinese", "longgang", "100020", "Guangdong Province", "matishan", 256.0),
        Row("Chinese", "longgang", "100028", "Guangdong Province", "matishan", 2849.0),
        Row("Chinese", "longgang", "100032", "Guangdong Province", "matishan", 1053.0),
        Row("Chinese", "longgang", "100035", "Guangdong Province", "matishan", 2142.0),
        Row("Chinese", "longgang", "10004", "Guangdong Province", "matishan", 1717.0),
        Row("Chinese", "longgang", "100044", "Guangdong Province", "matishan", 1697.0),
        Row("Chinese", "longgang", "100054", "Guangdong Province", "matishan", 1368.0),
        Row("Chinese", "longgang", "100060", "Guangdong Province", "matishan", 538.0),
        Row("Chinese", "longgang", "100073", "Guangdong Province", "matishan", 2488.0),
        Row("Chinese", "longgang", "100074", "Guangdong Province", "matishan", 907.0),
        Row("Chinese", "longgang", "100083", "Guangdong Province", "matishan", 2192.0),
        Row("Chinese", "longhua", "1", "Guangdong Province", "mingzhi", 2738.562),
        Row("Chinese", "longhua", "100010", "Guangdong Province", "mingzhi", 79.0),
        Row("Chinese", "longhua", "100017", "Guangdong Province", "mingzhi", 2205.0),
        Row("Chinese", "longhua", "100022", "Guangdong Province", "mingzhi", 1999.0),
        Row("Chinese", "longhua", "100026", "Guangdong Province", "mingzhi", 1768.0),
        Row("Chinese", "longhua", "100030", "Guangdong Province", "mingzhi", 1333.0),
        Row("Chinese", "longhua", "100055", "Guangdong Province", "mingzhi", 1728.0),
        Row("Chinese", "longhua", "100075", "Guangdong Province", "mingzhi", 2507.0),
        Row("Chinese", "tianyuan", "100002", "Hunan Province", "tianyua", 1341.0),
        Row("Chinese", "tianyuan", "100003", "Hunan Province", "tianyua", 2239.0),
        Row("Chinese", "tianyuan", "100027", "Hunan Province", "tianyua", 2436.0),
        Row("Chinese", "tianyuan", "100042", "Hunan Province", "tianyua", 2745.0),
        Row("Chinese", "tianyuan", "10005", "Hunan Province", "tianyua", 1608.0),
        Row("Chinese", "tianyuan", "100052", "Hunan Province", "tianyua", 845.0),
        Row("Chinese", "tianyuan", "100053", "Hunan Province", "tianyua", 1655.0),
        Row("Chinese", "tianyuan", "100062", "Hunan Province", "tianyua", 2952.0),
        Row("Chinese", "tianyuan", "100063", "Hunan Province", "tianyua", 1226.0),
        Row("Chinese", "tianyuan", "100081", "Hunan Province", "tianyua", 613.0),
        Row("Chinese", "xiangtan", "10000", "Hunan Province", "jianshelu", 2175.0),
        Row("Chinese", "xiangtan", "1000000", "Hunan Province", "jianshelu", 1600.0),
        Row("Chinese", "xiangtan", "100007", "Hunan Province", "jianshelu", 1991.0),
        Row("Chinese", "xiangtan", "100009", "Hunan Province", "jianshelu", 1841.0),
        Row("Chinese", "xiangtan", "10001", "Hunan Province", "jianshelu", 298.0),
        Row("Chinese", "xiangtan", "100011", "Hunan Province", "jianshelu", 202.0),
        Row("Chinese", "xiangtan", "100012", "Hunan Province", "jianshelu", 568.0),
        Row("Chinese", "xiangtan", "100016", "Hunan Province", "jianshelu", 1873.0),
        Row("Chinese", "xiangtan", "10003", "Hunan Province", "jianshelu", 2071.0),
        Row("Chinese", "xiangtan", "100031", "Hunan Province", "jianshelu", 1080.0),
        Row("Chinese", "xiangtan", "100038", "Hunan Province", "jianshelu", 1229.0),
        Row("Chinese", "xiangtan", "100041", "Hunan Province", "jianshelu", 2734.0),
        Row("Chinese", "xiangtan", "100048", "Hunan Province", "jianshelu", 2399.0),
        Row("Chinese", "xiangtan", "100049", "Hunan Province", "jianshelu", 2890.0),
        Row("Chinese", "xiangtan", "100051", "Hunan Province", "jianshelu", 1407.0),
        Row("Chinese", "xiangtan", "100059", "Hunan Province", "jianshelu", 1337.0),
        Row("Chinese", "xiangtan", "100068", "Hunan Province", "jianshelu", 412.0),
        Row("Chinese", "xiangtan", "10007", "Hunan Province", "jianshelu", 1350.0),
        Row("Chinese", "xiangtan", "100072", "Hunan Province", "jianshelu", 448.0),
        Row("Chinese", "xiangtan", "100080", "Hunan Province", "jianshelu", 954.0),
        Row("Chinese", "xiangtan", "100082", "Hunan Province", "jianshelu", 2348.0),
        Row("Chinese", "xiangtan", "100084", "Hunan Province", "jianshelu", 2826.0),
        Row("Chinese", "yichang", "100", "Hubei Province", "yichang", 1271.0),
        Row("Chinese", "yichang", "100000", "Hubei Province", "yichang", 136.0),
        Row("Chinese", "yichang", "100018", "Hubei Province", "yichang", 441.0),
        Row("Chinese", "yichang", "10002", "Hubei Province", "yichang", 2972.0),
        Row("Chinese", "yichang", "100023", "Hubei Province", "yichang", 2194.0),
        Row("Chinese", "yichang", "100033", "Hubei Province", "yichang", 760.0),
        Row("Chinese", "yichang", "100040", "Hubei Province", "yichang", 2078.0),
        Row("Chinese", "yichang", "100043", "Hubei Province", "yichang", 571.0),
        Row("Chinese", "yichang", "100050", "Hubei Province", "yichang", 29.0),
        Row("Chinese", "yichang", "100066", "Hubei Province", "yichang", 1864.0),
        Row("Chinese", "yichang", "100069", "Hubei Province", "yichang", 1491.0),
        Row("Chinese", "yichang", "100076", "Hubei Province", "yichang", 732.0),
        Row("Chinese", "yuhua", "1000", "Hunan Province", "shazitang", 692.0),
        Row("Chinese", "yuhua", "100005", "Hunan Province", "shazitang", 2593.0),
        Row("Chinese", "yuhua", "100006", "Hunan Province", "shazitang", 2572.0),
        Row("Chinese", "yuhua", "100014", "Hunan Province", "shazitang", 151.0),
        Row("Chinese", "yuhua", "100015", "Hunan Province", "shazitang", 2863.0),
        Row("Chinese", "yuhua", "100019", "Hunan Province", "shazitang", 2194.0),
        Row("Chinese", "yuhua", "100021", "Hunan Province", "shazitang", 1778.0),
        Row("Chinese", "yuhua", "100029", "Hunan Province", "shazitang", 1691.0),
        Row("Chinese", "yuhua", "100034", "Hunan Province", "shazitang", 2061.0),
        Row("Chinese", "yuhua", "100036", "Hunan Province", "shazitang", 2224.0),
        Row("Chinese", "yuhua", "100037", "Hunan Province", "shazitang", 1015.0),
        Row("Chinese", "yuhua", "100057", "Hunan Province", "shazitang", 2288.0),
        Row("Chinese", "yuhua", "100064", "Hunan Province", "shazitang", 865.0),
        Row("Chinese", "yuhua", "100065", "Hunan Province", "shazitang", 901.0),
        Row("Chinese", "yuhua", "100067", "Hunan Province", "shazitang", 572.0),
        Row("Chinese", "yuhua", "100071", "Hunan Province", "shazitang", 1973.0),
        Row("Chinese", "yuhua", "100077", "Hunan Province", "shazitang", 2077.0),
        Row("Chinese", "yuhua", "100079", "Hunan Province", "shazitang", 1098.0),
        Row("Chinese", "yuhua", "10008", "Hunan Province", "shazitang", 813.0)
      )
    )
  }
  )


  //TC_277
  test(
    "SELECT Activecity, ActiveCountry, ActiveDistrict, MAX(gamepointid) AS Max_gmaepointid FROM " +
      "(select * from Carbon_automation_test2) SUB_QRY GROUP BY Activecity, ActiveCountry, " +
      "ActiveDistrict ORDER BY Activecity ASC, ActiveCountry ASC, ActiveDistrict ASC"
  )({
    checkAnswer(
      sql(
        "SELECT Activecity, ActiveCountry, ActiveDistrict, MAX(gamepointid) AS Max_gmaepointid " +
          "FROM (select * from Carbon_automation_test2) SUB_QRY GROUP BY Activecity, " +
          "ActiveCountry, ActiveDistrict ORDER BY Activecity ASC, ActiveCountry ASC, " +
          "ActiveDistrict ASC"
      ),
      Seq(Row("changsha", "Chinese", "yuhua", 2863.0),
        Row("guangzhou", "Chinese", "longhua", 2738.562),
        Row("shenzhen", "Chinese", "longgang", 2849.0),
        Row("wuhan", "Chinese", "hongshan", 2970.0),
        Row("xiangtan", "Chinese", "xiangtan", 2890.0),
        Row("yichang", "Chinese", "yichang", 2972.0),
        Row("zhuzhou", "Chinese", "tianyuan", 2952.0)
      )
    )
  }
  )

  //TC_278
  test(
    "SELECT Activecity, ActiveCountry, ActiveDistrict, MIN(gamepointid) AS Min_gamepointid FROM " +
      "(select * from Carbon_automation_test2) SUB_QRY GROUP BY Activecity, ActiveCountry, " +
      "ActiveDistrict ORDER BY Activecity ASC, ActiveCountry ASC, ActiveDistrict ASC"
  )({
    checkAnswer(
      sql(
        "SELECT Activecity, ActiveCountry, ActiveDistrict, MIN(gamepointid) AS Min_gamepointid " +
          "FROM (select * from Carbon_automation_test2) SUB_QRY GROUP BY Activecity, " +
          "ActiveCountry, ActiveDistrict ORDER BY Activecity ASC, ActiveCountry ASC, " +
          "ActiveDistrict ASC"
      ),
      Seq(Row("changsha", "Chinese", "yuhua", 151.0),
        Row("guangzhou", "Chinese", "longhua", 79.0),
        Row("shenzhen", "Chinese", "longgang", 256.0),
        Row("wuhan", "Chinese", "hongshan", 505.0),
        Row("xiangtan", "Chinese", "xiangtan", 202.0),
        Row("yichang", "Chinese", "yichang", 29.0),
        Row("zhuzhou", "Chinese", "tianyuan", 613.0)
      )
    )
  }
  )

  //TC_283
  test(
    "select  AMSize,sum( gamePointId+ contractNumber) as total from Carbon_automation_test2 where" +
      " AMSize='0RAM size' and  ActiveProvince='Guangdong Province' group by AMSize"
  )({
    checkAnswer(
      sql(
        "select  AMSize,sum( gamePointId+ contractNumber) as total from Carbon_automation_test2 " +
          "where AMSize='0RAM size' and  ActiveProvince='Guangdong Province' group by AMSize"
      ),
      Seq(Row("0RAM size", 1.742632E7))
    )
  }
  )

  //TC_284
  test(
    "select AMSize,sum(gamePointId+contractNumber) as total from Carbon_automation_test2 where  " +
      "CUPAudit='0CPU Audit' group by AMSize having total > 10 order by total desc"
  )({
    checkAnswer(
      sql(
        "select AMSize,sum(gamePointId+contractNumber) as total from Carbon_automation_test2 " +
          "where  CUPAudit='0CPU Audit' group by AMSize having total > 10 order by total desc"
      ),
      Seq(Row("4RAM size", 1.6792444E7),
        Row("6RAM size", 1.0819629E7),
        Row("7RAM size", 8232606.0),
        Row("3RAM size", 6417154.0),
        Row("5RAM size", 6385639.0),
        Row("0RAM size", 6171950.0),
        Row("9RAM size", 5660804.0),
        Row("8RAM size", 5284541.562)
      )
    )
  }
  )

  //TC_285
  test(
    "select AMSize,sum(gamePointId+contractNumber) as total from Carbon_automation_test2 where " +
      "CUPAudit='0CPU Audit' group by AMSize having total > 10 order by total desc"
  )({
    checkAnswer(
      sql(
        "select AMSize,sum(gamePointId+contractNumber) as total from Carbon_automation_test2 " +
          "where CUPAudit='0CPU Audit' group by AMSize having total > 10 order by total desc"
      ),
      Seq(Row("4RAM size", 1.6792444E7),
        Row("6RAM size", 1.0819629E7),
        Row("7RAM size", 8232606.0),
        Row("3RAM size", 6417154.0),
        Row("5RAM size", 6385639.0),
        Row("0RAM size", 6171950.0),
        Row("9RAM size", 5660804.0),
        Row("8RAM size", 5284541.562)
      )
    )
  }
  )

  //TC_286
  test(
    "select  ActiveAreaId,count(distinct AMSize) as AMSize_number, sum" +
      "(gamePointId+contractNumber) as total from Carbon_automation_test2 group by ActiveAreaId"
  )({
    checkAnswer(
      sql(
        "select  ActiveAreaId,count(distinct AMSize) as AMSize_number, sum" +
          "(gamePointId+contractNumber) as total from Carbon_automation_test2 group by ActiveAreaId"
      ),
      Seq(Row("1", 7, 4.8863556E7),
        Row("2", 7, 4.1185336562E7),
        Row("3", 8, 1.00876754E8),
        Row("4", 7, 1.02219772E8),
        Row("5", 6, 3.8359697E7),
        Row("6", 8, 7.662756463499999E7),
        Row("7", 6, 6.7214095E7)
      )
    )
  }
  )

  //TC_287
  test(
    "select ActiveAreaId,count(distinct AMSize) as AMSize_number,sum(gamePointId+contractNumber) " +
      "as total from Carbon_automation_test2 where ActiveAreaId='6'group by ActiveAreaId order by" +
      " AMSize_number desc"
  )({
    checkAnswer(
      sql(
        "select ActiveAreaId,count(distinct AMSize) as AMSize_number,sum" +
          "(gamePointId+contractNumber) as total from Carbon_automation_test2 where " +
          "ActiveAreaId='6'group by ActiveAreaId order by AMSize_number desc"
      ),
      Seq(Row("6", 8, 7.662756463499999E7))
    )
  }
  )

  //TC_288
  test(
    "select ActiveAreaId,count(distinct AMSize) as AMSize_number,sum(gamePointId+contractNumber) " +
      "as total from Carbon_automation_test2 group by ActiveAreaId"
  )({
    checkAnswer(
      sql(
        "select ActiveAreaId,count(distinct AMSize) as AMSize_number,sum" +
          "(gamePointId+contractNumber) as total from Carbon_automation_test2 group by ActiveAreaId"
      ),
      Seq(Row("1", 7, 4.8863556E7),
        Row("2", 7, 4.1185336562E7),
        Row("3", 8, 1.00876754E8),
        Row("4", 7, 1.02219772E8),
        Row("5", 6, 3.8359697E7),
        Row("6", 8, 7.662756463499999E7),
        Row("7", 6, 6.7214095E7)
      )
    )
  }
  )

  //TC_289
  test(
    "select ActiveAreaId,count(distinct AMSize) as AMSize_number,sum(gamePointId+contractNumber) " +
      "as total from Carbon_automation_test2 where ActiveAreaId='6' and ActiveProvince='Hubei " +
      "Province' group by ActiveAreaId order by AMSize_number desc"
  )({
    checkAnswer(
      sql(
        "select ActiveAreaId,count(distinct AMSize) as AMSize_number,sum" +
          "(gamePointId+contractNumber) as total from Carbon_automation_test2 where " +
          "ActiveAreaId='6' and ActiveProvince='Hubei Province' group by ActiveAreaId order by " +
          "AMSize_number desc"
      ),
      Seq(Row("6", 8, 7.662756463499999E7))
    )
  }
  )

  //TC_290
  test(
    "select ActiveProvince,count(distinct AMSize) as AMSize_number,sum" +
      "(gamePointId+contractNumber) as total from Carbon_automation_test2 group by ActiveProvince1"
  )({
    checkAnswer(
      sql(
        "select ActiveProvince,count(distinct AMSize) as AMSize_number,sum" +
          "(gamePointId+contractNumber) as total from Carbon_automation_test2 group by " +
          "ActiveProvince"
      ),
      Seq(Row("Hunan Province", 10, 2.41456223E8),
        Row("Guangdong Province", 8, 9.0048892562E7),
        Row("Hubei Province", 9, 1.43841659635E8)
      )
    )
  }
  )

  //TC_291
  test(
    "select AMSize,count(distinct imei) as imei_number,sum(gamePointId+contractNumber) as total " +
      "from Carbon_automation_test2 where AMSize='0RAM size' group by AMSize order by imei_number" +
      " desc"
  )({
    checkAnswer(
      sql(
        "select AMSize,count(distinct imei) as imei_number,sum(gamePointId+contractNumber) as " +
          "total from Carbon_automation_test2 where AMSize='0RAM size' group by AMSize order by " +
          "imei_number desc"
      ),
      Seq(Row("0RAM size", 11, 5.437552E7))
    )
  }
  )

  //TC_292
  test(
    "select ActiveProvince,count(distinct AMSize) as AMSize_number,sum" +
      "(gamePointId+contractNumber) as total from Carbon_automation_test2 group by ActiveProvince"
  )({
    checkAnswer(
      sql(
        "select ActiveProvince,count(distinct AMSize) as AMSize_number,sum" +
          "(gamePointId+contractNumber) as total from Carbon_automation_test2 group by " +
          "ActiveProvince"
      ),
      Seq(Row("Hunan Province", 10, 2.41456223E8),
        Row("Guangdong Province", 8, 9.0048892562E7),
        Row("Hubei Province", 9, 1.43841659635E8)
      )
    )
  }
  )

  //TC_293
  test(
    "select ActiveProvince,count(distinct AMSize) as AMSize_number,sum" +
      "(gamePointId+contractNumber) as total from Carbon_automation_test2 where CUPAudit='0CPU " +
      "Audit' group by ActiveProvince order by total desc"
  )({
    checkAnswer(
      sql(
        "select ActiveProvince,count(distinct AMSize) as AMSize_number,sum" +
          "(gamePointId+contractNumber) as total from Carbon_automation_test2 where " +
          "CUPAudit='0CPU Audit' group by ActiveProvince order by total desc"
      ),
      Seq(Row("Hubei Province", 3, 2.3775647E7),
        Row("Hunan Province", 3, 2.3622422E7),
        Row("Guangdong Province", 3, 1.8366698562E7)
      )
    )
  }
  )

  //TC_294
  test(
    "select  ActiveOperatorId,count(distinct AMSize) as AMSize_number,sum" +
      "(gamePointId+contractNumber) as total from Carbon_automation_test2 group by  " +
      "ActiveOperatorId"
  )({
    checkAnswer(
      sql(
        "select  ActiveOperatorId,count(distinct AMSize) as AMSize_number,sum" +
          "(gamePointId+contractNumber) as total from Carbon_automation_test2 group by  " +
          "ActiveOperatorId"
      ),
      Seq(Row("100007", 1, 337574.0),
        Row("100008", 1, 1072199.0),
        Row("100009", 1, 2391498.0),
        Row("100070", 1, 4204181.0),
        Row("100071", 1, 2201930.0),
        Row("100072", 1, 511576.0),
        Row("100073", 1, 583100.0),
        Row("100074", 1, 276249.0),
        Row("100075", 1, 3217834.0),
        Row("100076", 1, 8070591.0),
        Row("100077", 1, 6385639.0),
        Row("100078", 1, 6429950.0),
        Row("100079", 1, 5160219.0),
        Row("100010", 1, 8543359.0),
        Row("100011", 1, 4816462.0),
        Row("100012", 1, 8454563.0),
        Row("100013", 1, 2051894.0),
        Row("100014", 1, 7610226.0),
        Row("100015", 1, 6665954.0),
        Row("100016", 1, 6497165.0),
        Row("100017", 1, 2613669.0),
        Row("100018", 1, 574816.0),
        Row("100019", 1, 4461270.0),
        Row("100080", 1, 5153939.0),
        Row("100081", 1, 3336093.0),
        Row("100082", 1, 997163.0),
        Row("100083", 1, 509421.0),
        Row("100084", 1, 8979394.0),
        Row("1", 1, 5284541.562),
        Row("100020", 1, 833910.0),
        Row("100021", 1, 568695.0),
        Row("100022", 1, 834386.0),
        Row("100023", 1, 2852440.0),
        Row("100024", 1, 6171950.0),
        Row("100025", 1, 6535623.0),
        Row("100026", 1, 7488902.0),
        Row("100027", 1, 4752675.0),
        Row("100028", 1, 8882961.0),
        Row("100029", 1, 7776281.0),
        Row("10000", 1, 3787033.0),
        Row("10001", 1, 5986487.0),
        Row("10002", 1, 5207711.0),
        Row("10003", 1, 5588789.0),
        Row("10004", 1, 3079020.0),
        Row("100030", 1, 5858596.0),
        Row("10005", 1, 6191676.0),
        Row("100031", 1, 6417154.0),
        Row("10006", 1, 9397210.0),
        Row("10007", 1, 4157689.0),
        Row("100032", 1, 6995116.0),
        Row("10008", 1, 3361201.0),
        Row("100033", 1, 8230567.0),
        Row("100034", 1, 5799140.0),
        Row("100035", 1, 6285204.0),
        Row("100036", 1, 8433994.0),
        Row("100037", 1, 3312327.0),
        Row("100038", 1, 2845110.0),
        Row("100039", 1, 1903639.0),
        Row("10", 1, 6807314.635),
        Row("1000000", 1, 9739368.0),
        Row("1000", 1, 8979457.0),
        Row("100040", 1, 7882517.0),
        Row("100041", 1, 3457065.0),
        Row("100042", 1, 25995.0),
        Row("100043", 1, 3278738.0),
        Row("100044", 1, 5660804.0),
        Row("100045", 1, 9954785.0),
        Row("100046", 1, 426000.0),
        Row("100047", 1, 7841745.0),
        Row("100048", 1, 9502885.0),
        Row("100049", 1, 1954940.0),
        Row("100050", 1, 7768497.0),
        Row("100051", 1, 7238326.0),
        Row("100052", 1, 168570.0),
        Row("100053", 1, 2652739.0),
        Row("100054", 1, 6284524.0),
        Row("100055", 1, 7344049.0),
        Row("100056", 1, 1754573.0),
        Row("100057", 1, 5453821.0),
        Row("100058", 1, 5405743.0),
        Row("100059", 1, 170094.0),
        Row("100060", 1, 7421353.0),
        Row("100061", 1, 4360028.0),
        Row("100062", 1, 2365066.0),
        Row("100063", 1, 9319460.0),
        Row("100064", 1, 5566105.0),
        Row("100065", 1, 3167625.0),
        Row("100066", 1, 5594321.0),
        Row("100", 1, 8232606.0),
        Row("100067", 1, 7575768.0),
        Row("100068", 1, 3235498.0),
        Row("100069", 1, 7918697.0),
        Row("100000", 1, 1602594.0),
        Row("100001", 1, 2920291.0),
        Row("100002", 1, 9456953.0),
        Row("100003", 1, 90470.0),
        Row("100004", 1, 1442333.0),
        Row("100005", 1, 3943313.0),
        Row("100006", 1, 4453789.0)
      )
    )
  }
  )

  //TC_295
  test(
    "select ActiveOperatorId,count(distinct AMSize) as AMSize_number,sum" +
      "(gamePointId+contractNumber) as total from Carbon_automation_test2 where " +
      "ActiveOperatorId='100000' group by ActiveOperatorId order by total desc"
  )({
    checkAnswer(
      sql(
        "select ActiveOperatorId,count(distinct AMSize) as AMSize_number,sum" +
          "(gamePointId+contractNumber) as total from Carbon_automation_test2 where " +
          "ActiveOperatorId='100000' group by ActiveOperatorId order by total desc"
      ),
      Seq(Row("100000", 1, 1602594.0))
    )
  }
  )

  //TC_296
  test(
    "select ActiveAreaId,count(distinct AMSize) as AMSize_number,sum(gamePointId+contractNumber) " +
      "as total from Carbon_automation_test2 group by ActiveAreaId1"
  )({
    checkAnswer(
      sql(
        "select ActiveAreaId,count(distinct AMSize) as AMSize_number,sum" +
          "(gamePointId+contractNumber) as total from Carbon_automation_test2 group by ActiveAreaId"
      ),
      Seq(Row("1", 7, 4.8863556E7),
        Row("2", 7, 4.1185336562E7),
        Row("3", 8, 1.00876754E8),
        Row("4", 7, 1.02219772E8),
        Row("5", 6, 3.8359697E7),
        Row("6", 8, 7.662756463499999E7),
        Row("7", 6, 6.7214095E7)
      )
    )
  }
  )

  //TC_297
  test(
    "select  Latest_DAY,Latest_HOUR,count(distinct AMSize) as AMSize_number,sum" +
      "(gamePointId+contractNumber) as total from Carbon_automation_test2 group by Latest_DAY," +
      "Latest_HOUR"
  )({
    checkAnswer(
      sql(
        "select  Latest_DAY,Latest_HOUR,count(distinct AMSize) as AMSize_number,sum" +
          "(gamePointId+contractNumber) as total from Carbon_automation_test2 group by " +
          "Latest_DAY,Latest_HOUR"
      ),
      Seq(Row(1, "12", 10, 4.75346775197E8))
    )
  }
  )

  //TC_298
  test(
    "select Latest_DAY,Latest_HOUR,count(distinct AMSize) as AMSize_number,sum" +
      "(gamePointId+contractNumber) as total from Carbon_automation_test2 where Latest_HOUR " +
      "between 12 and 15 group by Latest_DAY,Latest_HOUR order by total desc"
  )({
    checkAnswer(
      sql(
        "select Latest_DAY,Latest_HOUR,count(distinct AMSize) as AMSize_number,sum" +
          "(gamePointId+contractNumber) as total from Carbon_automation_test2 where Latest_HOUR " +
          "between 12 and 15 group by Latest_DAY,Latest_HOUR order by total desc"
      ),
      Seq(Row(1, "12", 10, 4.75346775197E8))
    )
  }
  )

  //TC_299
  test(
    "select  Activecity,ActiveProvince,count(distinct AMSize) as AMSize_number,sum" +
      "(gamePointId+contractNumber) as total from Carbon_automation_test2 group by Activecity," +
      "ActiveProvince"
  )({
    checkAnswer(
      sql(
        "select  Activecity,ActiveProvince,count(distinct AMSize) as AMSize_number,sum" +
          "(gamePointId+contractNumber) as total from Carbon_automation_test2 group by " +
          "Activecity,ActiveProvince"
      ),
      Seq(Row("xiangtan", "Hunan Province", 7, 1.02219772E8),
        Row("yichang", "Hubei Province", 6, 6.7214095E7),
        Row("shenzhen", "Guangdong Province", 7, 4.8863556E7),
        Row("zhuzhou", "Hunan Province", 6, 3.8359697E7),
        Row("changsha", "Hunan Province", 8, 1.00876754E8),
        Row("guangzhou", "Guangdong Province", 7, 4.1185336562E7),
        Row("wuhan", "Hubei Province", 8, 7.662756463499999E7)
      )
    )
  }
  )

  //TC_300
  test(
    "select Activecity,ActiveProvince,count(distinct AMSize) as AMSize_number,sum" +
      "(gamePointId+contractNumber) as total from Carbon_automation_test2 where  " +
      "ActiveProvince='Guangdong Province' group by Activecity,ActiveProvince order by total desc"
  )({
    checkAnswer(
      sql(
        "select Activecity,ActiveProvince,count(distinct AMSize) as AMSize_number,sum" +
          "(gamePointId+contractNumber) as total from Carbon_automation_test2 where  " +
          "ActiveProvince='Guangdong Province' group by Activecity,ActiveProvince order by total " +
          "desc"
      ),
      Seq(Row("shenzhen", "Guangdong Province", 7, 4.8863556E7),
        Row("guangzhou", "Guangdong Province", 7, 4.1185336562E7)
      )
    )
  }
  )

  //TC_301
  test(
    "select ActiveOperatorId,Activecity,count(distinct AMSize) as AMSize_number,sum" +
      "(gamePointId+contractNumber) as total from Carbon_automation_test2 group by Activecity," +
      "ActiveOperatorId"
  )({
    checkAnswer(
      sql(
        "select ActiveOperatorId,Activecity,count(distinct AMSize) as AMSize_number,sum" +
          "(gamePointId+contractNumber) as total from Carbon_automation_test2 group by " +
          "Activecity,ActiveOperatorId"
      ),
      Seq(Row("100066", "yichang", 1, 5594321.0),
        Row("10002", "yichang", 1, 5207711.0),
        Row("100069", "yichang", 1, 7918697.0),
        Row("100021", "changsha", 1, 568695.0),
        Row("100002", "zhuzhou", 1, 9456953.0),
        Row("100000", "yichang", 1, 1602594.0),
        Row("100003", "zhuzhou", 1, 90470.0),
        Row("100029", "changsha", 1, 7776281.0),
        Row("100083", "shenzhen", 1, 509421.0),
        Row("100061", "wuhan", 1, 4360028.0),
        Row("100022", "guangzhou", 1, 834386.0),
        Row("100026", "guangzhou", 1, 7488902.0),
        Row("100020", "shenzhen", 1, 833910.0),
        Row("10000", "xiangtan", 1, 3787033.0),
        Row("10001", "xiangtan", 1, 5986487.0),
        Row("100001", "wuhan", 1, 2920291.0),
        Row("100068", "xiangtan", 1, 3235498.0),
        Row("10003", "xiangtan", 1, 5588789.0),
        Row("100004", "wuhan", 1, 1442333.0),
        Row("100076", "yichang", 1, 8070591.0),
        Row("100028", "shenzhen", 1, 8882961.0),
        Row("10007", "xiangtan", 1, 4157689.0),
        Row("100008", "wuhan", 1, 1072199.0),
        Row("100034", "changsha", 1, 5799140.0),
        Row("100036", "changsha", 1, 8433994.0),
        Row("100037", "changsha", 1, 3312327.0),
        Row("100007", "xiangtan", 1, 337574.0),
        Row("100009", "xiangtan", 1, 2391498.0),
        Row("100070", "wuhan", 1, 4204181.0),
        Row("100030", "guangzhou", 1, 5858596.0),
        Row("100018", "yichang", 1, 574816.0),
        Row("1000000", "xiangtan", 1, 9739368.0),
        Row("100078", "wuhan", 1, 6429950.0),
        Row("100072", "xiangtan", 1, 511576.0),
        Row("10004", "shenzhen", 1, 3079020.0),
        Row("100081", "zhuzhou", 1, 3336093.0),
        Row("100032", "shenzhen", 1, 6995116.0),
        Row("100035", "shenzhen", 1, 6285204.0),
        Row("100011", "xiangtan", 1, 4816462.0),
        Row("100012", "xiangtan", 1, 8454563.0),
        Row("100016", "xiangtan", 1, 6497165.0),
        Row("100023", "yichang", 1, 2852440.0),
        Row("100027", "zhuzhou", 1, 4752675.0),
        Row("100080", "xiangtan", 1, 5153939.0),
        Row("100082", "xiangtan", 1, 997163.0),
        Row("100084", "xiangtan", 1, 8979394.0),
        Row("100044", "shenzhen", 1, 5660804.0),
        Row("100024", "wuhan", 1, 6171950.0),
        Row("100025", "wuhan", 1, 6535623.0),
        Row("10005", "zhuzhou", 1, 6191676.0),
        Row("100057", "changsha", 1, 5453821.0),
        Row("100", "yichang", 1, 8232606.0),
        Row("100033", "yichang", 1, 8230567.0),
        Row("100055", "guangzhou", 1, 7344049.0),
        Row("1", "guangzhou", 1, 5284541.562),
        Row("10006", "wuhan", 1, 9397210.0),
        Row("100054", "shenzhen", 1, 6284524.0),
        Row("100031", "xiangtan", 1, 6417154.0),
        Row("100039", "wuhan", 1, 1903639.0),
        Row("10", "wuhan", 1, 6807314.635),
        Row("100064", "changsha", 1, 5566105.0),
        Row("100065", "changsha", 1, 3167625.0),
        Row("100040", "yichang", 1, 7882517.0),
        Row("100042", "zhuzhou", 1, 25995.0),
        Row("100067", "changsha", 1, 7575768.0),
        Row("100038", "xiangtan", 1, 2845110.0),
        Row("100043", "yichang", 1, 3278738.0),
        Row("10008", "changsha", 1, 3361201.0),
        Row("100005", "changsha", 1, 3943313.0),
        Row("100006", "changsha", 1, 4453789.0),
        Row("100060", "shenzhen", 1, 7421353.0),
        Row("100045", "wuhan", 1, 9954785.0),
        Row("100046", "wuhan", 1, 426000.0),
        Row("100047", "wuhan", 1, 7841745.0),
        Row("100041", "xiangtan", 1, 3457065.0),
        Row("100071", "changsha", 1, 2201930.0),
        Row("100052", "zhuzhou", 1, 168570.0),
        Row("100050", "yichang", 1, 7768497.0),
        Row("100077", "changsha", 1, 6385639.0),
        Row("1000", "changsha", 1, 8979457.0),
        Row("100053", "zhuzhou", 1, 2652739.0),
        Row("100048", "xiangtan", 1, 9502885.0),
        Row("100049", "xiangtan", 1, 1954940.0),
        Row("100079", "changsha", 1, 5160219.0),
        Row("100075", "guangzhou", 1, 3217834.0),
        Row("100014", "changsha", 1, 7610226.0),
        Row("100015", "changsha", 1, 6665954.0),
        Row("100019", "changsha", 1, 4461270.0),
        Row("100010", "guangzhou", 1, 8543359.0),
        Row("100073", "shenzhen", 1, 583100.0),
        Row("100074", "shenzhen", 1, 276249.0),
        Row("100056", "wuhan", 1, 1754573.0),
        Row("100051", "xiangtan", 1, 7238326.0),
        Row("100017", "guangzhou", 1, 2613669.0),
        Row("100058", "wuhan", 1, 5405743.0),
        Row("100062", "zhuzhou", 1, 2365066.0),
        Row("100063", "zhuzhou", 1, 9319460.0),
        Row("100013", "shenzhen", 1, 2051894.0),
        Row("100059", "xiangtan", 1, 170094.0)
      )
    )
  }
  )

  //TC_302
  test(
    "select ActiveOperatorId,Activecity,count(distinct AMSize) as AMSize_number,sum" +
      "(gamePointId+contractNumber) as total from Carbon_automation_test2 where  ActiveAreaId='6'" +
      " and ActiveOperatorId='100004' group by ActiveOperatorId,Activecity order by total desc"
  )({
    checkAnswer(
      sql(
        "select ActiveOperatorId,Activecity,count(distinct AMSize) as AMSize_number,sum" +
          "(gamePointId+contractNumber) as total from Carbon_automation_test2 where  " +
          "ActiveAreaId='6' and ActiveOperatorId='100004' group by ActiveOperatorId,Activecity " +
          "order by total desc"
      ),
      Seq(Row("100004", "wuhan", 1, 1442333.0))
    )
  }
  )

  //TC_303
  test(
    "select ActiveAreaId,Activecity,count(distinct AMSize) as AMSize_number,sum" +
      "(gamePointId+contractNumber) as total from Carbon_automation_test2  group by Activecity," +
      "ActiveAreaId1"
  )({
    checkAnswer(
      sql(
        "select ActiveAreaId,Activecity,count(distinct AMSize) as AMSize_number,sum" +
          "(gamePointId+contractNumber) as total from Carbon_automation_test2  group by " +
          "Activecity,ActiveAreaId"
      ),
      Seq(Row("1", "shenzhen", 7, 4.8863556E7),
        Row("5", "zhuzhou", 6, 3.8359697E7),
        Row("6", "wuhan", 8, 7.662756463499999E7),
        Row("3", "changsha", 8, 1.00876754E8),
        Row("2", "guangzhou", 7, 4.1185336562E7),
        Row("7", "yichang", 6, 6.7214095E7),
        Row("4", "xiangtan", 7, 1.02219772E8)
      )
    )
  }
  )

  //TC_304
  test(
    "select ActiveAreaId,Activecity,count(distinct AMSize) as AMSize_number,sum" +
      "(gamePointId+contractNumber) as total from Carbon_automation_test2 where  ActiveAreaId='6'" +
      " group by Activecity,ActiveAreaId order by total desc"
  )({
    checkAnswer(
      sql(
        "select ActiveAreaId,Activecity,count(distinct AMSize) as AMSize_number,sum" +
          "(gamePointId+contractNumber) as total from Carbon_automation_test2 where  " +
          "ActiveAreaId='6' group by Activecity,ActiveAreaId order by total desc"
      ),
      Seq(Row("6", "wuhan", 8, 7.662756463499999E7))
    )
  }
  )

  //TC_305
  test(
    "select ActiveAreaId,Activecity,count(distinct AMSize) as AMSize_number,sum" +
      "(gamePointId+contractNumber) as total from Carbon_automation_test2  group by Activecity," +
      "ActiveAreaId"
  )({
    checkAnswer(
      sql(
        "select ActiveAreaId,Activecity,count(distinct AMSize) as AMSize_number,sum" +
          "(gamePointId+contractNumber) as total from Carbon_automation_test2  group by " +
          "Activecity,ActiveAreaId"
      ),
      Seq(Row("1", "shenzhen", 7, 4.8863556E7),
        Row("5", "zhuzhou", 6, 3.8359697E7),
        Row("6", "wuhan", 8, 7.662756463499999E7),
        Row("3", "changsha", 8, 1.00876754E8),
        Row("2", "guangzhou", 7, 4.1185336562E7),
        Row("7", "yichang", 6, 6.7214095E7),
        Row("4", "xiangtan", 7, 1.02219772E8)
      )
    )
  }
  )

  //TC_306
  test(
    "select ActiveAreaId,Activecity,count(distinct AMSize) as AMSize_number,sum" +
      "(gamePointId+contractNumber) as total from Carbon_automation_test2 where  ActiveOperatorId" +
      " in('100000','100004') group by Activecity,ActiveAreaId order by total desc"
  )({
    checkAnswer(
      sql(
        "select ActiveAreaId,Activecity,count(distinct AMSize) as AMSize_number,sum" +
          "(gamePointId+contractNumber) as total from Carbon_automation_test2 where  " +
          "ActiveOperatorId in('100000','100004') group by Activecity,ActiveAreaId order by total" +
          " desc"
      ),
      Seq(Row("7", "yichang", 1, 1602594.0), Row("6", "wuhan", 1, 1442333.0))
    )
  }
  )

  //TC_307
  test(
    "select ActiveOperatorId,ActiveAreaId,Activecity,count(distinct AMSize) as AMSize_number,sum" +
      "(gamePointId+contractNumber) as total from Carbon_automation_test2 group by " +
      "ActiveOperatorId,Activecity,ActiveAreaId"
  )({
    checkAnswer(
      sql(
        "select ActiveOperatorId,ActiveAreaId,Activecity,count(distinct AMSize) as AMSize_number," +
          "sum(gamePointId+contractNumber) as total from Carbon_automation_test2 group by " +
          "ActiveOperatorId,Activecity,ActiveAreaId"
      ),
      Seq(Row("100043", "7", "yichang", 1, 3278738.0),
        Row("100082", "4", "xiangtan", 1, 997163.0),
        Row("100016", "4", "xiangtan", 1, 6497165.0),
        Row("100081", "5", "zhuzhou", 1, 3336093.0),
        Row("100076", "7", "yichang", 1, 8070591.0),
        Row("100019", "3", "changsha", 1, 4461270.0),
        Row("10004", "1", "shenzhen", 1, 3079020.0),
        Row("10", "6", "wuhan", 1, 6807314.635),
        Row("100042", "5", "zhuzhou", 1, 25995.0),
        Row("100070", "6", "wuhan", 1, 4204181.0),
        Row("100038", "4", "xiangtan", 1, 2845110.0),
        Row("100004", "6", "wuhan", 1, 1442333.0),
        Row("100013", "1", "shenzhen", 1, 2051894.0),
        Row("10006", "6", "wuhan", 1, 9397210.0),
        Row("10003", "4", "xiangtan", 1, 5588789.0),
        Row("100074", "1", "shenzhen", 1, 276249.0),
        Row("100053", "5", "zhuzhou", 1, 2652739.0),
        Row("100049", "4", "xiangtan", 1, 1954940.0),
        Row("100003", "5", "zhuzhou", 1, 90470.0),
        Row("10005", "5", "zhuzhou", 1, 6191676.0),
        Row("10002", "7", "yichang", 1, 5207711.0),
        Row("100057", "3", "changsha", 1, 5453821.0),
        Row("100031", "4", "xiangtan", 1, 6417154.0),
        Row("100035", "1", "shenzhen", 1, 6285204.0),
        Row("1000", "3", "changsha", 1, 8979457.0),
        Row("100034", "3", "changsha", 1, 5799140.0),
        Row("100079", "3", "changsha", 1, 5160219.0),
        Row("100029", "3", "changsha", 1, 7776281.0),
        Row("100073", "1", "shenzhen", 1, 583100.0),
        Row("100052", "5", "zhuzhou", 1, 168570.0),
        Row("100048", "4", "xiangtan", 1, 9502885.0),
        Row("100002", "5", "zhuzhou", 1, 9456953.0),
        Row("100080", "4", "xiangtan", 1, 5153939.0),
        Row("100063", "5", "zhuzhou", 1, 9319460.0),
        Row("100059", "4", "xiangtan", 1, 170094.0),
        Row("100025", "6", "wuhan", 1, 6535623.0),
        Row("100006", "3", "changsha", 1, 4453789.0),
        Row("100009", "4", "xiangtan", 1, 2391498.0),
        Row("100067", "3", "changsha", 1, 7575768.0),
        Row("100041", "4", "xiangtan", 1, 3457065.0),
        Row("100022", "2", "guangzhou", 1, 834386.0),
        Row("100069", "7", "yichang", 1, 7918697.0),
        Row("100047", "6", "wuhan", 1, 7841745.0),
        Row("100040", "7", "yichang", 1, 7882517.0),
        Row("10001", "4", "xiangtan", 1, 5986487.0),
        Row("100017", "2", "guangzhou", 1, 2613669.0),
        Row("100058", "6", "wuhan", 1, 5405743.0),
        Row("100083", "1", "shenzhen", 1, 509421.0),
        Row("100062", "5", "zhuzhou", 1, 2365066.0),
        Row("100008", "6", "wuhan", 1, 1072199.0),
        Row("100071", "3", "changsha", 1, 2201930.0),
        Row("100024", "6", "wuhan", 1, 6171950.0),
        Row("10007", "4", "xiangtan", 1, 4157689.0),
        Row("100005", "3", "changsha", 1, 3943313.0),
        Row("100021", "3", "changsha", 1, 568695.0),
        Row("100010", "2", "guangzhou", 1, 8543359.0),
        Row("100055", "2", "guangzhou", 1, 7344049.0),
        Row("100028", "1", "shenzhen", 1, 8882961.0),
        Row("100044", "1", "shenzhen", 1, 5660804.0),
        Row("100060", "1", "shenzhen", 1, 7421353.0),
        Row("100077", "3", "changsha", 1, 6385639.0),
        Row("100023", "7", "yichang", 1, 2852440.0),
        Row("100051", "4", "xiangtan", 1, 7238326.0),
        Row("100001", "6", "wuhan", 1, 2920291.0),
        Row("100046", "6", "wuhan", 1, 426000.0),
        Row("10000", "4", "xiangtan", 1, 3787033.0),
        Row("1000000", "4", "xiangtan", 1, 9739368.0),
        Row("100018", "7", "yichang", 1, 574816.0),
        Row("100050", "7", "yichang", 1, 7768497.0),
        Row("100012", "4", "xiangtan", 1, 8454563.0),
        Row("100000", "7", "yichang", 1, 1602594.0),
        Row("1", "2", "guangzhou", 1, 5284541.562),
        Row("100032", "1", "shenzhen", 1, 6995116.0),
        Row("100007", "4", "xiangtan", 1, 337574.0),
        Row("100065", "3", "changsha", 1, 3167625.0),
        Row("100068", "4", "xiangtan", 1, 3235498.0),
        Row("100084", "4", "xiangtan", 1, 8979394.0),
        Row("100015", "3", "changsha", 1, 6665954.0),
        Row("100045", "6", "wuhan", 1, 9954785.0),
        Row("100054", "1", "shenzhen", 1, 6284524.0),
        Row("100061", "6", "wuhan", 1, 4360028.0),
        Row("100033", "7", "yichang", 1, 8230567.0),
        Row("100056", "6", "wuhan", 1, 1754573.0),
        Row("100020", "1", "shenzhen", 1, 833910.0),
        Row("100037", "3", "changsha", 1, 3312327.0),
        Row("100026", "2", "guangzhou", 1, 7488902.0),
        Row("100011", "4", "xiangtan", 1, 4816462.0),
        Row("100072", "4", "xiangtan", 1, 511576.0),
        Row("100064", "3", "changsha", 1, 5566105.0),
        Row("100078", "6", "wuhan", 1, 6429950.0),
        Row("100014", "3", "changsha", 1, 7610226.0),
        Row("100", "7", "yichang", 1, 8232606.0),
        Row("10008", "3", "changsha", 1, 3361201.0),
        Row("100066", "7", "yichang", 1, 5594321.0),
        Row("100039", "6", "wuhan", 1, 1903639.0),
        Row("100030", "2", "guangzhou", 1, 5858596.0),
        Row("100075", "2", "guangzhou", 1, 3217834.0),
        Row("100027", "5", "zhuzhou", 1, 4752675.0),
        Row("100036", "3", "changsha", 1, 8433994.0)
      )
    )
  }
  )

  //TC_308
  test(
    "select t2.AMSize,t1.Activecity,count(t1.AMSize) as AMSize_number,sum(t1.gamePointId+t1" +
      ".contractNumber) as total from Carbon_automation_test2 t1, Carbon_automation_test2 t2 " +
      "where t1.AMSize=t2.AMSize group by t1.Activecity,t2.AMSize"
  )({
    checkAnswer(
      sql(
        "select t2.AMSize,t1.Activecity,count(t1.AMSize) as AMSize_number,sum(t1.gamePointId+t1" +
          ".contractNumber) as total from Carbon_automation_test2 t1, Carbon_automation_test2 t2 " +
          "where t1.AMSize=t2.AMSize group by t1.Activecity,t2.AMSize"
      ),
      Seq(Row("7RAM size", "yichang", 14, 1.15242211E8),
        Row("0RAM size", "shenzhen", 11, 9.7712571E7),
        Row("6RAM size", "guangzhou", 9, 6.7400118E7),
        Row("1RAM size", "xiangtan", 36, 1.94071005E8),
        Row("9RAM size", "shenzhen", 20, 1.1945328E8),
        Row("4RAM size", "changsha", 132, 6.55134084E8),
        Row("8RAM size", "zhuzhou", 30, 1.2824123E8),
        Row("8RAM size", "yichang", 20, 8.060151E7),
        Row("4RAM size", "guangzhou", 22, 1.61569078E8),
        Row("0RAM size", "zhuzhou", 11, 1.04026483E8),
        Row("8RAM size", "wuhan", 10, 1.442333E7),
        Row("2RAM size", "changsha", 2, 4403860.0),
        Row("8RAM size", "xiangtan", 20, 9.342275E7),
        Row("3RAM size", "yichang", 14, 1.10861758E8),
        Row("6RAM size", "zhuzhou", 9, 2.1285594E7),
        Row("0RAM size", "wuhan", 44, 1.4694625E8),
        Row("6RAM size", "wuhan", 18, 1.28445255E8),
        Row("9RAM size", "wuhan", 10, 4.204181E7),
        Row("0RAM size", "changsha", 44, 1.55468467E8),
        Row("3RAM size", "changsha", 14, 9.3323356E7),
        Row("6RAM size", "xiangtan", 18, 1.2996945E8),
        Row("4RAM size", "yichang", 88, 3.96362956E8),
        Row("7RAM size", "zhuzhou", 7, 633290.0),
        Row("0RAM size", "guangzhou", 11, 9.3976949E7),
        Row("3RAM size", "guangzhou", 14, 1.1681404E7),
        Row("9RAM size", "changsha", 20, 1.1746321E8),
        Row("3RAM size", "shenzhen", 56, 1.17094404E8),
        Row("4RAM size", "wuhan", 66, 3.7813819197E8),
        Row("6RAM size", "shenzhen", 9, 5.6566836E7),
        Row("7RAM size", "wuhan", 21, 7.9516871E7),
        Row("4RAM size", "xiangtan", 132, 5.86041984E8),
        Row("1RAM size", "guangzhou", 9, 5.2727364E7),
        Row("7RAM size", "changsha", 7, 5.3271582E7),
        Row("1RAM size", "shenzhen", 9, 7505190.0),
        Row("4RAM size", "shenzhen", 44, 2.31008206E8),
        Row("5RAM size", "wuhan", 5, 4.698605E7),
        Row("2RAM size", "xiangtan", 2, 8315378.0),
        Row("3RAM size", "zhuzhou", 42, 1.9035926E8),
        Row("5RAM size", "changsha", 10, 7.682548E7),
        Row("9RAM size", "yichang", 10, 3.278738E7),
        Row("5RAM size", "guangzhou", 10, 2.9157515E7),
        Row("3RAM size", "wuhan", 14, 7.5680402E7),
        Row("8RAM size", "guangzhou", 10, 5.284541562E7),
        Row("3RAM size", "xiangtan", 42, 1.93558036E8),
        Row("1RAM size", "zhuzhou", 9, 233955.0),
        Row("1RAM size", "yichang", 18, 1.21291542E8),
        Row("8RAM size", "shenzhen", 10, 2.051894E7),
        Row("9RAM size", "xiangtan", 40, 1.2251467E8),
        Row("6RAM size", "changsha", 18, 1.20374172E8)
      )
    )
  }
  )

  //TC_309
  test(
    "select t2.AMSize,t1.Activecity,count(t1.AMSize) as AMSize_number,sum(t1.gamePointId+t1" +
      ".contractNumber) as total from Carbon_automation_test2 t1, Carbon_automation_test2 t2 " +
      "where t1.ActiveOperatorId='100004' and t1.AMSize=t2.AMSize group by t1.Activecity,t2.AMSize"
  )({
    checkAnswer(
      sql(
        "select t2.AMSize,t1.Activecity,count(t1.AMSize) as AMSize_number,sum(t1.gamePointId+t1" +
          ".contractNumber) as total from Carbon_automation_test2 t1, Carbon_automation_test2 t2 " +
          "where t1.ActiveOperatorId='100004' and t1.AMSize=t2.AMSize group by t1.Activecity,t2" +
          ".AMSize"
      ),
      Seq(Row("8RAM size", "wuhan", 10, 1.442333E7))
    )
  }
  )

  //TC_310
  test(
    "select t2.AMSize,t1.Activecity,count(t1.AMSize) as AMSize_number,sum(t1.gamePointId+t1" +
      ".contractNumber) as total from Carbon_automation_test2 t1, Carbon_automation_test2 t2 " +
      "where t1.ActiveOperatorId='100004' and t1.AMSize=t2.AMSize group by t1.Activecity,t2" +
      ".AMSize order by total desc"
  )({
    checkAnswer(
      sql(
        "select t2.AMSize,t1.Activecity,count(t1.AMSize) as AMSize_number,sum(t1.gamePointId+t1" +
          ".contractNumber) as total from Carbon_automation_test2 t1, Carbon_automation_test2 t2 " +
          "where t1.ActiveOperatorId='100004' and t1.AMSize=t2.AMSize group by t1.Activecity,t2" +
          ".AMSize order by total desc"
      ),
      Seq(Row("8RAM size", "wuhan", 10, 1.442333E7))
    )
  }
  )

  //TC_311
  test(
    "select t2.AMSize,t1.ActiveAreaId,count(t1.AMSize) as AMSize_number,sum(t1.gamePointId+t1" +
      ".contractNumber) as total from Carbon_automation_test2 t1, Carbon_automation_test2 t2 " +
      "where t1.AMSize=t2.AMSize group by t1.ActiveAreaId,t2.AMSize"
  )({
    checkAnswer(
      sql(
        "select t2.AMSize,t1.ActiveAreaId,count(t1.AMSize) as AMSize_number,sum(t1.gamePointId+t1" +
          ".contractNumber) as total from Carbon_automation_test2 t1, Carbon_automation_test2 t2 " +
          "where t1.AMSize=t2.AMSize group by t1.ActiveAreaId,t2.AMSize"
      ),
      Seq(Row("7RAM size", "3", 7, 5.3271582E7),
        Row("4RAM size", "6", 66, 3.7813819197E8),
        Row("9RAM size", "4", 40, 1.2251467E8),
        Row("3RAM size", "7", 14, 1.10861758E8),
        Row("8RAM size", "5", 30, 1.2824123E8),
        Row("1RAM size", "1", 9, 7505190.0),
        Row("4RAM size", "1", 44, 2.31008206E8),
        Row("3RAM size", "2", 14, 1.1681404E7),
        Row("6RAM size", "2", 9, 6.7400118E7),
        Row("0RAM size", "5", 11, 1.04026483E8),
        Row("5RAM size", "3", 10, 7.682548E7),
        Row("1RAM size", "7", 18, 1.21291542E8),
        Row("4RAM size", "7", 88, 3.96362956E8),
        Row("8RAM size", "6", 10, 1.442333E7),
        Row("1RAM size", "2", 9, 5.2727364E7),
        Row("4RAM size", "2", 22, 1.61569078E8),
        Row("3RAM size", "3", 14, 9.3323356E7),
        Row("8RAM size", "1", 10, 2.051894E7),
        Row("6RAM size", "3", 18, 1.20374172E8),
        Row("0RAM size", "6", 44, 1.4694625E8),
        Row("7RAM size", "5", 7, 633290.0),
        Row("0RAM size", "1", 11, 9.7712571E7),
        Row("9RAM size", "6", 10, 4.204181E7),
        Row("8RAM size", "7", 20, 8.060151E7),
        Row("4RAM size", "3", 132, 6.55134084E8),
        Row("9RAM size", "1", 20, 1.1945328E8),
        Row("3RAM size", "4", 42, 1.93558036E8),
        Row("8RAM size", "2", 10, 5.284541562E7),
        Row("6RAM size", "4", 18, 1.2996945E8),
        Row("7RAM size", "6", 21, 7.9516871E7),
        Row("0RAM size", "2", 11, 9.3976949E7),
        Row("9RAM size", "7", 10, 3.278738E7),
        Row("2RAM size", "3", 2, 4403860.0),
        Row("1RAM size", "4", 36, 1.94071005E8),
        Row("4RAM size", "4", 132, 5.86041984E8),
        Row("3RAM size", "5", 42, 1.9035926E8),
        Row("6RAM size", "5", 9, 2.1285594E7),
        Row("5RAM size", "6", 5, 4.698605E7),
        Row("7RAM size", "7", 14, 1.15242211E8),
        Row("0RAM size", "3", 44, 1.55468467E8),
        Row("2RAM size", "4", 2, 8315378.0),
        Row("1RAM size", "5", 9, 233955.0),
        Row("9RAM size", "3", 20, 1.1746321E8),
        Row("3RAM size", "6", 14, 7.5680402E7),
        Row("6RAM size", "6", 18, 1.28445255E8),
        Row("8RAM size", "4", 20, 9.342275E7),
        Row("3RAM size", "1", 56, 1.17094404E8),
        Row("6RAM size", "1", 9, 5.6566836E7),
        Row("5RAM size", "2", 10, 2.9157515E7)
      )
    )
  }
  )

  //TC_312
  test(
    "select ActiveOperatorId, sum(imeiupdown) as total, count(distinct AMSize) as AMSize_count " +
      "from (select AMSize, t1.gamePointId+t1.contractNumber as imeiupdown, if((t1.gamePointId+t1" +
      ".contractNumber)>100, '>50', if((t1.gamePointId+t1.contractNumber)>100,'50~10',if((t1" +
      ".gamePointId+t1.contractNumber)>100, '10~1','<1'))) as ActiveOperatorId from " +
      "Carbon_automation_test2 t1) t2 group by ActiveOperatorId"
  )({
    checkAnswer(
      sql(
        "select ActiveOperatorId, sum(imeiupdown) as total, count(distinct AMSize) as " +
          "AMSize_count from (select AMSize, t1.gamePointId+t1.contractNumber as imeiupdown, if(" +
          "(t1.gamePointId+t1.contractNumber)>100, '>50', if((t1.gamePointId+t1.contractNumber)" +
          ">100,'50~10',if((t1.gamePointId+t1.contractNumber)>100, '10~1','<1'))) as " +
          "ActiveOperatorId from Carbon_automation_test2 t1) t2 group by ActiveOperatorId"
      ),
      Seq(Row(">50", 4.75346775197E8, 10))
    )
  }
  )

  //TC_313
  test(
    "select ActiveOperatorId, sum(imeiupdown) as total, count(distinct AMSize) as AMSize_count " +
      "from (select AMSize, t1.gamePointId+ t1.contractNumber as imeiupdown, if((t1.gamePointId+ " +
      "t1.contractNumber)>100, '>50', if((t1.gamePointId+t1.contractNumber)>100,'50~10',if((t1" +
      ".gamePointId+t1.contractNumber)>100, '10~1','<1'))) as ActiveOperatorId from " +
      "Carbon_automation_test2 t1) t2 group by ActiveOperatorId"
  )({
    checkAnswer(
      sql(
        "select ActiveOperatorId, sum(imeiupdown) as total, count(distinct AMSize) as " +
          "AMSize_count from (select AMSize, t1.gamePointId+ t1.contractNumber as imeiupdown, if(" +
          "(t1.gamePointId+ t1.contractNumber)>100, '>50', if((t1.gamePointId+t1.contractNumber)" +
          ">100,'50~10',if((t1.gamePointId+t1.contractNumber)>100, '10~1','<1'))) as " +
          "ActiveOperatorId from Carbon_automation_test2 t1) t2 group by ActiveOperatorId"
      ),
      Seq(Row(">50", 4.75346775197E8, 10))
    )
  }
  )

  //TC_314
  test(
    "SELECT AMSize, ActiveAreaId, SUM(gamepointid) AS Sum_gamepointid FROM (select * from " +
      "Carbon_automation_test2) SUB_QRY WHERE AMSize BETWEEN \"0RAM size\" AND \"1RAM size\" " +
      "GROUP BY AMSize, ActiveAreaId ORDER BY AMSize ASC, ActiveAreaId ASC"
  )({
    checkAnswer(
      sql(
        "SELECT AMSize, ActiveAreaId, SUM(gamepointid) AS Sum_gamepointid FROM (select * from " +
          "Carbon_automation_test2) SUB_QRY WHERE AMSize BETWEEN \"0RAM size\" AND \"1RAM size\" " +
          "GROUP BY AMSize, ActiveAreaId ORDER BY AMSize ASC, ActiveAreaId ASC"
      ),
      Seq(Row("0RAM size", "1", 2849.0),
        Row("0RAM size", "2", 79.0),
        Row("0RAM size", "3", 7663.0),
        Row("0RAM size", "5", 1341.0),
        Row("0RAM size", "6", 6082.0),
        Row("1RAM size", "1", 256.0),
        Row("1RAM size", "2", 1333.0),
        Row("1RAM size", "4", 7510.0),
        Row("1RAM size", "5", 2745.0),
        Row("1RAM size", "7", 3942.0)
      )
    )
  }
  )

  //TC_315
  test(
    "SELECT AMSize, ActiveAreaId, imei FROM (select * from Carbon_automation_test2) SUB_QRY WHERE" +
      "  Latest_DAY BETWEEN 1 AND 1"
  )({
    checkAnswer(
      sql(
        "SELECT AMSize, ActiveAreaId, imei FROM (select * from Carbon_automation_test2) SUB_QRY " +
          "WHERE  Latest_DAY BETWEEN 1 AND 1"
      ),
      Seq(Row("8RAM size", "2", "1AA1"),
        Row("4RAM size", "6", "1AA10"),
        Row("7RAM size", "7", "1AA100"),
        Row("5RAM size", "3", "1AA1000"),
        Row("1RAM size", "4", "1AA10000"),
        Row("4RAM size", "7", "1AA100000"),
        Row("4RAM size", "4", "1AA1000000"),
        Row("7RAM size", "6", "1AA100001"),
        Row("0RAM size", "5", "1AA100002"),
        Row("7RAM size", "5", "1AA100003"),
        Row("8RAM size", "6", "1AA100004"),
        Row("0RAM size", "3", "1AA100005"),
        Row("4RAM size", "3", "1AA100006"),
        Row("4RAM size", "4", "1AA100007"),
        Row("0RAM size", "6", "1AA100008"),
        Row("4RAM size", "4", "1AA100009"),
        Row("6RAM size", "4", "1AA10001"),
        Row("0RAM size", "2", "1AA100010"),
        Row("1RAM size", "4", "1AA100011"),
        Row("6RAM size", "4", "1AA100012"),
        Row("8RAM size", "1", "1AA100013"),
        Row("7RAM size", "3", "1AA100014"),
        Row("3RAM size", "3", "1AA100015"),
        Row("8RAM size", "4", "1AA100016"),
        Row("5RAM size", "2", "1AA100017"),
        Row("4RAM size", "7", "1AA100018"),
        Row("0RAM size", "3", "1AA100019"),
        Row("8RAM size", "7", "1AA10002"),
        Row("1RAM size", "1", "1AA100020"),
        Row("0RAM size", "3", "1AA100021"),
        Row("3RAM size", "2", "1AA100022"),
        Row("8RAM size", "7", "1AA100023"),
        Row("0RAM size", "6", "1AA100024"),
        Row("7RAM size", "6", "1AA100025"),
        Row("6RAM size", "2", "1AA100026"),
        Row("3RAM size", "5", "1AA100027"),
        Row("0RAM size", "1", "1AA100028"),
        Row("4RAM size", "3", "1AA100029"),
        Row("9RAM size", "4", "1AA10003"),
        Row("1RAM size", "2", "1AA100030"),
        Row("3RAM size", "4", "1AA100031"),
        Row("3RAM size", "1", "1AA100032"),
        Row("7RAM size", "7", "1AA100033"),
        Row("6RAM size", "3", "1AA100034"),
        Row("6RAM size", "1", "1AA100035"),
        Row("9RAM size", "3", "1AA100036"),
        Row("9RAM size", "3", "1AA100037"),
        Row("8RAM size", "4", "1AA100038"),
        Row("7RAM size", "6", "1AA100039"),
        Row("4RAM size", "1", "1AA10004"),
        Row("1RAM size", "7", "1AA100040"),
        Row("1RAM size", "4", "1AA100041"),
        Row("1RAM size", "5", "1AA100042"),
        Row("9RAM size", "7", "1AA100043"),
        Row("9RAM size", "1", "1AA100044"),
        Row("4RAM size", "6", "1AA100045"),
        Row("4RAM size", "6", "1AA100046"),
        Row("6RAM size", "6", "1AA100047"),
        Row("1RAM size", "4", "1AA100048"),
        Row("4RAM size", "4", "1AA100049"),
        Row("3RAM size", "5", "1AA10005"),
        Row("4RAM size", "7", "1AA100050"),
        Row("3RAM size", "4", "1AA100051"),
        Row("8RAM size", "5", "1AA100052"),
        Row("3RAM size", "5", "1AA100053"),
        Row("9RAM size", "1", "1AA100054"),
        Row("4RAM size", "2", "1AA100055"),
        Row("0RAM size", "6", "1AA100056"),
        Row("4RAM size", "3", "1AA100057"),
        Row("3RAM size", "6", "1AA100058"),
        Row("3RAM size", "4", "1AA100059"),
        Row("5RAM size", "6", "1AA10006"),
        Row("4RAM size", "1", "1AA100060"),
        Row("0RAM size", "6", "1AA100061"),
        Row("6RAM size", "5", "1AA100062"),
        Row("8RAM size", "5", "1AA100063"),
        Row("4RAM size", "3", "1AA100064"),
        Row("4RAM size", "3", "1AA100065"),
        Row("1RAM size", "7", "1AA100066"),
        Row("6RAM size", "3", "1AA100067"),
        Row("4RAM size", "4", "1AA100068"),
        Row("3RAM size", "7", "1AA100069"),
        Row("2RAM size", "4", "1AA10007"),
        Row("9RAM size", "6", "1AA100070"),
        Row("2RAM size", "3", "1AA100071"),
        Row("9RAM size", "4", "1AA100072"),
        Row("3RAM size", "1", "1AA100073"),
        Row("3RAM size", "1", "1AA100074"),
        Row("5RAM size", "2", "1AA100075"),
        Row("4RAM size", "7", "1AA100076"),
        Row("5RAM size", "3", "1AA100077"),
        Row("6RAM size", "6", "1AA100078"),
        Row("0RAM size", "3", "1AA100079"),
        Row("4RAM size", "3", "1AA10008"),
        Row("9RAM size", "4", "1AA100080"),
        Row("8RAM size", "5", "1AA100081"),
        Row("9RAM size", "4", "1AA100082"),
        Row("3RAM size", "1", "1AA100083"),
        Row("4RAM size", "4", "1AA100084")
      )
    )
  }
  )

  //TC_316
  test(
    "select series,gamepointid from Carbon_automation_test2 where gamepointid between 1407 and 1407"
  )({
    checkAnswer(
      sql(
        "select series,gamepointid from Carbon_automation_test2 where gamepointid between 1407 " +
          "and 1407"
      ),
      Seq(Row("2Series", 1407.0), Row("6Series", 1407.0))
    )
  }
  )

  //TC_327
  test(
    "SELECT imei, deliveryCity, COUNT(Latest_YEAR) AS Count_Latest_YEAR, SUM(gamePointId) AS " +
      "Sum_gamePointId FROM (select * from Carbon_automation_test2) SUB_QRY WHERE imei >= " +
      "\"1AA1000000\" GROUP BY imei, deliveryCity ORDER BY imei ASC, deliveryCity ASC"
  )({
    checkAnswer(
      sql(
        "SELECT imei, deliveryCity, COUNT(Latest_YEAR) AS Count_Latest_YEAR, SUM(gamePointId) AS " +
          "Sum_gamePointId FROM (select * from Carbon_automation_test2) SUB_QRY WHERE imei >= " +
          "\"1AA1000000\" GROUP BY imei, deliveryCity ORDER BY imei ASC, deliveryCity ASC"
      ),
      Seq(Row("1AA1000000", "yichang", 1, 1600.0),
        Row("1AA100001", "xiangtan", 1, 505.0),
        Row("1AA100002", "changsha", 1, 1341.0),
        Row("1AA100003", "zhuzhou", 1, 2239.0),
        Row("1AA100004", "yichang", 1, 2970.0),
        Row("1AA100005", "yichang", 1, 2593.0),
        Row("1AA100006", "changsha", 1, 2572.0),
        Row("1AA100007", "changsha", 1, 1991.0),
        Row("1AA100008", "changsha", 1, 1442.0),
        Row("1AA100009", "yichang", 1, 1841.0),
        Row("1AA10001", "changsha", 1, 298.0),
        Row("1AA100010", "zhuzhou", 1, 79.0),
        Row("1AA100011", "guangzhou", 1, 202.0),
        Row("1AA100012", "xiangtan", 1, 568.0),
        Row("1AA100013", "changsha", 1, 355.0),
        Row("1AA100014", "zhuzhou", 1, 151.0),
        Row("1AA100015", "xiangtan", 1, 2863.0),
        Row("1AA100016", "changsha", 1, 1873.0),
        Row("1AA100017", "xiangtan", 1, 2205.0),
        Row("1AA100018", "yichang", 1, 441.0),
        Row("1AA100019", "zhuzhou", 1, 2194.0),
        Row("1AA10002", "wuhan", 1, 2972.0),
        Row("1AA100020", "shenzhen", 1, 256.0),
        Row("1AA100021", "changsha", 1, 1778.0),
        Row("1AA100022", "zhuzhou", 1, 1999.0),
        Row("1AA100023", "guangzhou", 1, 2194.0),
        Row("1AA100024", "changsha", 1, 2483.0),
        Row("1AA100025", "guangzhou", 1, 1724.0),
        Row("1AA100026", "yichang", 1, 1768.0),
        Row("1AA100027", "zhuzhou", 1, 2436.0),
        Row("1AA100028", "zhuzhou", 1, 2849.0),
        Row("1AA100029", "xiangtan", 1, 1691.0),
        Row("1AA10003", "xiangtan", 1, 2071.0),
        Row("1AA100030", "zhuzhou", 1, 1333.0),
        Row("1AA100031", "yichang", 1, 1080.0),
        Row("1AA100032", "shenzhen", 1, 1053.0),
        Row("1AA100033", "wuhan", 1, 760.0),
        Row("1AA100034", "guangzhou", 1, 2061.0),
        Row("1AA100035", "changsha", 1, 2142.0),
        Row("1AA100036", "changsha", 1, 2224.0),
        Row("1AA100037", "xiangtan", 1, 1015.0),
        Row("1AA100038", "shenzhen", 1, 1229.0),
        Row("1AA100039", "shenzhen", 1, 1750.0),
        Row("1AA10004", "guangzhou", 1, 1717.0),
        Row("1AA100040", "yichang", 1, 2078.0),
        Row("1AA100041", "shenzhen", 1, 2734.0),
        Row("1AA100042", "shenzhen", 1, 2745.0),
        Row("1AA100043", "guangzhou", 1, 571.0),
        Row("1AA100044", "guangzhou", 1, 1697.0),
        Row("1AA100045", "xiangtan", 1, 2553.0),
        Row("1AA100046", "guangzhou", 1, 1077.0),
        Row("1AA100047", "zhuzhou", 1, 1823.0),
        Row("1AA100048", "guangzhou", 1, 2399.0),
        Row("1AA100049", "guangzhou", 1, 2890.0),
        Row("1AA10005", "xiangtan", 1, 1608.0),
        Row("1AA100050", "yichang", 1, 29.0),
        Row("1AA100051", "guangzhou", 1, 1407.0),
        Row("1AA100052", "zhuzhou", 1, 845.0),
        Row("1AA100053", "wuhan", 1, 1655.0),
        Row("1AA100054", "shenzhen", 1, 1368.0),
        Row("1AA100055", "yichang", 1, 1728.0),
        Row("1AA100056", "wuhan", 1, 750.0),
        Row("1AA100057", "zhuzhou", 1, 2288.0),
        Row("1AA100058", "guangzhou", 1, 2635.0),
        Row("1AA100059", "shenzhen", 1, 1337.0),
        Row("1AA10006", "guangzhou", 1, 2478.0),
        Row("1AA100060", "xiangtan", 1, 538.0),
        Row("1AA100061", "changsha", 1, 1407.0),
        Row("1AA100062", "yichang", 1, 2952.0),
        Row("1AA100063", "yichang", 1, 1226.0),
        Row("1AA100064", "zhuzhou", 1, 865.0),
        Row("1AA100065", "xiangtan", 1, 901.0),
        Row("1AA100066", "zhuzhou", 1, 1864.0),
        Row("1AA100067", "wuhan", 1, 572.0),
        Row("1AA100068", "guangzhou", 1, 412.0),
        Row("1AA100069", "xiangtan", 1, 1491.0),
        Row("1AA10007", "xiangtan", 1, 1350.0),
        Row("1AA100070", "guangzhou", 1, 1567.0),
        Row("1AA100071", "guangzhou", 1, 1973.0),
        Row("1AA100072", "changsha", 1, 448.0),
        Row("1AA100073", "zhuzhou", 1, 2488.0),
        Row("1AA100074", "wuhan", 1, 907.0),
        Row("1AA100075", "shenzhen", 1, 2507.0),
        Row("1AA100076", "wuhan", 1, 732.0),
        Row("1AA100077", "yichang", 1, 2077.0),
        Row("1AA100078", "yichang", 1, 1434.0),
        Row("1AA100079", "xiangtan", 1, 1098.0),
        Row("1AA10008", "shenzhen", 1, 813.0),
        Row("1AA100080", "shenzhen", 1, 954.0),
        Row("1AA100081", "shenzhen", 1, 613.0),
        Row("1AA100082", "xiangtan", 1, 2348.0),
        Row("1AA100083", "zhuzhou", 1, 2192.0),
        Row("1AA100084", "guangzhou", 1, 2826.0)
      )
    )
  }
  )

  //TC_329
  test(
    "SELECT imei, deliveryCity, series, SUM(gamePointId) AS Sum_gamePointId, COUNT(Latest_DAY) AS" +
      " Count_Latest_DAY FROM (select * from Carbon_automation_test2) SUB_QRY WHERE imei >= " +
      "\"1AA1000000\" GROUP BY imei, deliveryCity, series ORDER BY imei ASC, deliveryCity ASC, " +
      "series ASC"
  )({
    checkAnswer(
      sql(
        "SELECT imei, deliveryCity, series, SUM(gamePointId) AS Sum_gamePointId, COUNT" +
          "(Latest_DAY) AS Count_Latest_DAY FROM (select * from Carbon_automation_test2) SUB_QRY " +
          "WHERE imei >= \"1AA1000000\" GROUP BY imei, deliveryCity, series ORDER BY imei ASC, " +
          "deliveryCity ASC, series ASC"
      ),
      Seq(Row("1AA1000000", "yichang", "7Series", 1600.0, 1),
        Row("1AA100001", "xiangtan", "0Series", 505.0, 1),
        Row("1AA100002", "changsha", "0Series", 1341.0, 1),
        Row("1AA100003", "zhuzhou", "5Series", 2239.0, 1),
        Row("1AA100004", "yichang", "4Series", 2970.0, 1),
        Row("1AA100005", "yichang", "1Series", 2593.0, 1),
        Row("1AA100006", "changsha", "6Series", 2572.0, 1),
        Row("1AA100007", "changsha", "9Series", 1991.0, 1),
        Row("1AA100008", "changsha", "8Series", 1442.0, 1),
        Row("1AA100009", "yichang", "0Series", 1841.0, 1),
        Row("1AA10001", "changsha", "2Series", 298.0, 1),
        Row("1AA100010", "zhuzhou", "3Series", 79.0, 1),
        Row("1AA100011", "guangzhou", "0Series", 202.0, 1),
        Row("1AA100012", "xiangtan", "4Series", 568.0, 1),
        Row("1AA100013", "changsha", "1Series", 355.0, 1),
        Row("1AA100014", "zhuzhou", "5Series", 151.0, 1),
        Row("1AA100015", "xiangtan", "4Series", 2863.0, 1),
        Row("1AA100016", "changsha", "3Series", 1873.0, 1),
        Row("1AA100017", "xiangtan", "9Series", 2205.0, 1),
        Row("1AA100018", "yichang", "8Series", 441.0, 1),
        Row("1AA100019", "zhuzhou", "5Series", 2194.0, 1),
        Row("1AA10002", "wuhan", "0Series", 2972.0, 1),
        Row("1AA100020", "shenzhen", "5Series", 256.0, 1),
        Row("1AA100021", "changsha", "0Series", 1778.0, 1),
        Row("1AA100022", "zhuzhou", "5Series", 1999.0, 1),
        Row("1AA100023", "guangzhou", "5Series", 2194.0, 1),
        Row("1AA100024", "changsha", "6Series", 2483.0, 1),
        Row("1AA100025", "guangzhou", "0Series", 1724.0, 1),
        Row("1AA100026", "yichang", "7Series", 1768.0, 1),
        Row("1AA100027", "zhuzhou", "0Series", 2436.0, 1),
        Row("1AA100028", "zhuzhou", "5Series", 2849.0, 1),
        Row("1AA100029", "xiangtan", "2Series", 1691.0, 1),
        Row("1AA10003", "xiangtan", "7Series", 2071.0, 1),
        Row("1AA100030", "zhuzhou", "7Series", 1333.0, 1),
        Row("1AA100031", "yichang", "7Series", 1080.0, 1),
        Row("1AA100032", "shenzhen", "1Series", 1053.0, 1),
        Row("1AA100033", "wuhan", "8Series", 760.0, 1),
        Row("1AA100034", "guangzhou", "2Series", 2061.0, 1),
        Row("1AA100035", "changsha", "5Series", 2142.0, 1),
        Row("1AA100036", "changsha", "5Series", 2224.0, 1),
        Row("1AA100037", "xiangtan", "7Series", 1015.0, 1),
        Row("1AA100038", "shenzhen", "6Series", 1229.0, 1),
        Row("1AA100039", "shenzhen", "8Series", 1750.0, 1),
        Row("1AA10004", "guangzhou", "5Series", 1717.0, 1),
        Row("1AA100040", "yichang", "8Series", 2078.0, 1),
        Row("1AA100041", "shenzhen", "5Series", 2734.0, 1),
        Row("1AA100042", "shenzhen", "3Series", 2745.0, 1),
        Row("1AA100043", "guangzhou", "9Series", 571.0, 1),
        Row("1AA100044", "guangzhou", "8Series", 1697.0, 1),
        Row("1AA100045", "xiangtan", "2Series", 2553.0, 1),
        Row("1AA100046", "guangzhou", "3Series", 1077.0, 1),
        Row("1AA100047", "zhuzhou", "9Series", 1823.0, 1),
        Row("1AA100048", "guangzhou", "3Series", 2399.0, 1),
        Row("1AA100049", "guangzhou", "0Series", 2890.0, 1),
        Row("1AA10005", "xiangtan", "8Series", 1608.0, 1),
        Row("1AA100050", "yichang", "2Series", 29.0, 1),
        Row("1AA100051", "guangzhou", "2Series", 1407.0, 1),
        Row("1AA100052", "zhuzhou", "6Series", 845.0, 1),
        Row("1AA100053", "wuhan", "2Series", 1655.0, 1),
        Row("1AA100054", "shenzhen", "7Series", 1368.0, 1),
        Row("1AA100055", "yichang", "7Series", 1728.0, 1),
        Row("1AA100056", "wuhan", "6Series", 750.0, 1),
        Row("1AA100057", "zhuzhou", "9Series", 2288.0, 1),
        Row("1AA100058", "guangzhou", "5Series", 2635.0, 1),
        Row("1AA100059", "shenzhen", "4Series", 1337.0, 1),
        Row("1AA10006", "guangzhou", "3Series", 2478.0, 1),
        Row("1AA100060", "xiangtan", "8Series", 538.0, 1),
        Row("1AA100061", "changsha", "6Series", 1407.0, 1),
        Row("1AA100062", "yichang", "9Series", 2952.0, 1),
        Row("1AA100063", "yichang", "2Series", 1226.0, 1),
        Row("1AA100064", "zhuzhou", "6Series", 865.0, 1),
        Row("1AA100065", "xiangtan", "0Series", 901.0, 1),
        Row("1AA100066", "zhuzhou", "6Series", 1864.0, 1),
        Row("1AA100067", "wuhan", "4Series", 572.0, 1),
        Row("1AA100068", "guangzhou", "8Series", 412.0, 1),
        Row("1AA100069", "xiangtan", "8Series", 1491.0, 1),
        Row("1AA10007", "xiangtan", "8Series", 1350.0, 1),
        Row("1AA100070", "guangzhou", "0Series", 1567.0, 1),
        Row("1AA100071", "guangzhou", "0Series", 1973.0, 1),
        Row("1AA100072", "changsha", "4Series", 448.0, 1),
        Row("1AA100073", "zhuzhou", "4Series", 2488.0, 1),
        Row("1AA100074", "wuhan", "6Series", 907.0, 1),
        Row("1AA100075", "shenzhen", "3Series", 2507.0, 1),
        Row("1AA100076", "wuhan", "0Series", 732.0, 1),
        Row("1AA100077", "yichang", "3Series", 2077.0, 1),
        Row("1AA100078", "yichang", "2Series", 1434.0, 1),
        Row("1AA100079", "xiangtan", "4Series", 1098.0, 1),
        Row("1AA10008", "shenzhen", "5Series", 813.0, 1),
        Row("1AA100080", "shenzhen", "9Series", 954.0, 1),
        Row("1AA100081", "shenzhen", "5Series", 613.0, 1),
        Row("1AA100082", "xiangtan", "5Series", 2348.0, 1),
        Row("1AA100083", "zhuzhou", "0Series", 2192.0, 1),
        Row("1AA100084", "guangzhou", "0Series", 2826.0, 1)
      )
    )
  }
  )

  //TC_340
  test(
    "SELECT latest_year, latest_day, imei, gamepointid, deviceinformationid, series, imei, " +
      "deliverycity FROM (select * from Carbon_automation_test2) SUB_QRY WHERE NOT(gamepointid > " +
      "2000.0)"
  )({
    checkAnswer(
      sql(
        "SELECT latest_year, latest_day, imei, gamepointid, deviceinformationid, series, imei, " +
          "deliverycity FROM (select * from Carbon_automation_test2) SUB_QRY WHERE NOT" +
          "(gamepointid > 2000.0)"
      ),
      Seq(Row(2015, 1, "1AA10", 1714.635, 10, "7Series", "1AA10", "yichang"),
        Row(2015, 1, "1AA100", 1271.0, 100, "5Series", "1AA100", "xiangtan"),
        Row(2015, 1, "1AA1000", 692.0, 1000, "5Series", "1AA1000", "wuhan"),
        Row(2015, 1, "1AA100000", 136.0, 100000, "9Series", "1AA100000", "wuhan"),
        Row(2015, 1, "1AA1000000", 1600.0, 1000000, "7Series", "1AA1000000", "yichang"),
        Row(2015, 1, "1AA100001", 505.0, 100001, "0Series", "1AA100001", "xiangtan"),
        Row(2015, 1, "1AA100002", 1341.0, 100002, "0Series", "1AA100002", "changsha"),
        Row(2015, 1, "1AA100007", 1991.0, 100007, "9Series", "1AA100007", "changsha"),
        Row(2015, 1, "1AA100008", 1442.0, 100008, "8Series", "1AA100008", "changsha"),
        Row(2015, 1, "1AA100009", 1841.0, 100009, "0Series", "1AA100009", "yichang"),
        Row(2015, 1, "1AA10001", 298.0, 10001, "2Series", "1AA10001", "changsha"),
        Row(2015, 1, "1AA100010", 79.0, 100010, "3Series", "1AA100010", "zhuzhou"),
        Row(2015, 1, "1AA100011", 202.0, 100011, "0Series", "1AA100011", "guangzhou"),
        Row(2015, 1, "1AA100012", 568.0, 100012, "4Series", "1AA100012", "xiangtan"),
        Row(2015, 1, "1AA100013", 355.0, 100013, "1Series", "1AA100013", "changsha"),
        Row(2015, 1, "1AA100014", 151.0, 100014, "5Series", "1AA100014", "zhuzhou"),
        Row(2015, 1, "1AA100016", 1873.0, 100016, "3Series", "1AA100016", "changsha"),
        Row(2015, 1, "1AA100018", 441.0, 100018, "8Series", "1AA100018", "yichang"),
        Row(2015, 1, "1AA100020", 256.0, 100020, "5Series", "1AA100020", "shenzhen"),
        Row(2015, 1, "1AA100021", 1778.0, 100021, "0Series", "1AA100021", "changsha"),
        Row(2015, 1, "1AA100022", 1999.0, 100022, "5Series", "1AA100022", "zhuzhou"),
        Row(2015, 1, "1AA100025", 1724.0, 100025, "0Series", "1AA100025", "guangzhou"),
        Row(2015, 1, "1AA100026", 1768.0, 100026, "7Series", "1AA100026", "yichang"),
        Row(2015, 1, "1AA100029", 1691.0, 100029, "2Series", "1AA100029", "xiangtan"),
        Row(2015, 1, "1AA100030", 1333.0, 100030, "7Series", "1AA100030", "zhuzhou"),
        Row(2015, 1, "1AA100031", 1080.0, 100031, "7Series", "1AA100031", "yichang"),
        Row(2015, 1, "1AA100032", 1053.0, 100032, "1Series", "1AA100032", "shenzhen"),
        Row(2015, 1, "1AA100033", 760.0, 100033, "8Series", "1AA100033", "wuhan"),
        Row(2015, 1, "1AA100037", 1015.0, 100037, "7Series", "1AA100037", "xiangtan"),
        Row(2015, 1, "1AA100038", 1229.0, 100038, "6Series", "1AA100038", "shenzhen"),
        Row(2015, 1, "1AA100039", 1750.0, 100039, "8Series", "1AA100039", "shenzhen"),
        Row(2015, 1, "1AA10004", 1717.0, 10004, "5Series", "1AA10004", "guangzhou"),
        Row(2015, 1, "1AA100043", 571.0, 100043, "9Series", "1AA100043", "guangzhou"),
        Row(2015, 1, "1AA100044", 1697.0, 100044, "8Series", "1AA100044", "guangzhou"),
        Row(2015, 1, "1AA100046", 1077.0, 100046, "3Series", "1AA100046", "guangzhou"),
        Row(2015, 1, "1AA100047", 1823.0, 100047, "9Series", "1AA100047", "zhuzhou"),
        Row(2015, 1, "1AA10005", 1608.0, 10005, "8Series", "1AA10005", "xiangtan"),
        Row(2015, 1, "1AA100050", 29.0, 100050, "2Series", "1AA100050", "yichang"),
        Row(2015, 1, "1AA100051", 1407.0, 100051, "2Series", "1AA100051", "guangzhou"),
        Row(2015, 1, "1AA100052", 845.0, 100052, "6Series", "1AA100052", "zhuzhou"),
        Row(2015, 1, "1AA100053", 1655.0, 100053, "2Series", "1AA100053", "wuhan"),
        Row(2015, 1, "1AA100054", 1368.0, 100054, "7Series", "1AA100054", "shenzhen"),
        Row(2015, 1, "1AA100055", 1728.0, 100055, "7Series", "1AA100055", "yichang"),
        Row(2015, 1, "1AA100056", 750.0, 100056, "6Series", "1AA100056", "wuhan"),
        Row(2015, 1, "1AA100059", 1337.0, 100059, "4Series", "1AA100059", "shenzhen"),
        Row(2015, 1, "1AA100060", 538.0, 100060, "8Series", "1AA100060", "xiangtan"),
        Row(2015, 1, "1AA100061", 1407.0, 100061, "6Series", "1AA100061", "changsha"),
        Row(2015, 1, "1AA100063", 1226.0, 100063, "2Series", "1AA100063", "yichang"),
        Row(2015, 1, "1AA100064", 865.0, 100064, "6Series", "1AA100064", "zhuzhou"),
        Row(2015, 1, "1AA100065", 901.0, 100065, "0Series", "1AA100065", "xiangtan"),
        Row(2015, 1, "1AA100066", 1864.0, 100066, "6Series", "1AA100066", "zhuzhou"),
        Row(2015, 1, "1AA100067", 572.0, 100067, "4Series", "1AA100067", "wuhan"),
        Row(2015, 1, "1AA100068", 412.0, 100068, "8Series", "1AA100068", "guangzhou"),
        Row(2015, 1, "1AA100069", 1491.0, 100069, "8Series", "1AA100069", "xiangtan"),
        Row(2015, 1, "1AA10007", 1350.0, 10007, "8Series", "1AA10007", "xiangtan"),
        Row(2015, 1, "1AA100070", 1567.0, 100070, "0Series", "1AA100070", "guangzhou"),
        Row(2015, 1, "1AA100071", 1973.0, 100071, "0Series", "1AA100071", "guangzhou"),
        Row(2015, 1, "1AA100072", 448.0, 100072, "4Series", "1AA100072", "changsha"),
        Row(2015, 1, "1AA100074", 907.0, 100074, "6Series", "1AA100074", "wuhan"),
        Row(2015, 1, "1AA100076", 732.0, 100076, "0Series", "1AA100076", "wuhan"),
        Row(2015, 1, "1AA100078", 1434.0, 100078, "2Series", "1AA100078", "yichang"),
        Row(2015, 1, "1AA100079", 1098.0, 100079, "4Series", "1AA100079", "xiangtan"),
        Row(2015, 1, "1AA10008", 813.0, 10008, "5Series", "1AA10008", "shenzhen"),
        Row(2015, 1, "1AA100080", 954.0, 100080, "9Series", "1AA100080", "shenzhen"),
        Row(2015, 1, "1AA100081", 613.0, 100081, "5Series", "1AA100081", "shenzhen")
      )
    )
  }
  )

  //TC_341
  test(
    "SELECT gamePointId, deviceInformationId, Latest_YEAR, series, imei, deliveryCity FROM " +
      "(select * from Carbon_automation_test2) SUB_QRY WHERE imei = \"1AA10000\""
  )({
    checkAnswer(
      sql(
        "SELECT gamePointId, deviceInformationId, Latest_YEAR, series, imei, deliveryCity FROM " +
          "(select * from Carbon_automation_test2) SUB_QRY WHERE imei = \"1AA10000\""
      ),
      Seq(Row(2175.0, 10000, 2015, "7Series", "1AA10000", "guangzhou"))
    )
  }
  )

  //TC_342
  test(
    "SELECT latest_year, latest_day, imei, gamepointid, deviceinformationid, series, imei, " +
      "deliverycity FROM (select * from Carbon_automation_test2) SUB_QRY WHERE NOT(gamepointid = " +
      "1600)"
  )({
    checkAnswer(
      sql(
        "SELECT latest_year, latest_day, imei, gamepointid, deviceinformationid, series, imei, " +
          "deliverycity FROM (select * from Carbon_automation_test2) SUB_QRY WHERE NOT" +
          "(gamepointid = 1600)"
      ),
      Seq(Row(2015, 1, "1AA1", 2738.562, 1, "7Series", "1AA1", "yichang"),
        Row(2015, 1, "1AA10", 1714.635, 10, "7Series", "1AA10", "yichang"),
        Row(2015, 1, "1AA100", 1271.0, 100, "5Series", "1AA100", "xiangtan"),
        Row(2015, 1, "1AA1000", 692.0, 1000, "5Series", "1AA1000", "wuhan"),
        Row(2015, 1, "1AA10000", 2175.0, 10000, "7Series", "1AA10000", "guangzhou"),
        Row(2015, 1, "1AA100000", 136.0, 100000, "9Series", "1AA100000", "wuhan"),
        Row(2015, 1, "1AA100001", 505.0, 100001, "0Series", "1AA100001", "xiangtan"),
        Row(2015, 1, "1AA100002", 1341.0, 100002, "0Series", "1AA100002", "changsha"),
        Row(2015, 1, "1AA100003", 2239.0, 100003, "5Series", "1AA100003", "zhuzhou"),
        Row(2015, 1, "1AA100004", 2970.0, 100004, "4Series", "1AA100004", "yichang"),
        Row(2015, 1, "1AA100005", 2593.0, 100005, "1Series", "1AA100005", "yichang"),
        Row(2015, 1, "1AA100006", 2572.0, 100006, "6Series", "1AA100006", "changsha"),
        Row(2015, 1, "1AA100007", 1991.0, 100007, "9Series", "1AA100007", "changsha"),
        Row(2015, 1, "1AA100008", 1442.0, 100008, "8Series", "1AA100008", "changsha"),
        Row(2015, 1, "1AA100009", 1841.0, 100009, "0Series", "1AA100009", "yichang"),
        Row(2015, 1, "1AA10001", 298.0, 10001, "2Series", "1AA10001", "changsha"),
        Row(2015, 1, "1AA100010", 79.0, 100010, "3Series", "1AA100010", "zhuzhou"),
        Row(2015, 1, "1AA100011", 202.0, 100011, "0Series", "1AA100011", "guangzhou"),
        Row(2015, 1, "1AA100012", 568.0, 100012, "4Series", "1AA100012", "xiangtan"),
        Row(2015, 1, "1AA100013", 355.0, 100013, "1Series", "1AA100013", "changsha"),
        Row(2015, 1, "1AA100014", 151.0, 100014, "5Series", "1AA100014", "zhuzhou"),
        Row(2015, 1, "1AA100015", 2863.0, 100015, "4Series", "1AA100015", "xiangtan"),
        Row(2015, 1, "1AA100016", 1873.0, 100016, "3Series", "1AA100016", "changsha"),
        Row(2015, 1, "1AA100017", 2205.0, 100017, "9Series", "1AA100017", "xiangtan"),
        Row(2015, 1, "1AA100018", 441.0, 100018, "8Series", "1AA100018", "yichang"),
        Row(2015, 1, "1AA100019", 2194.0, 100019, "5Series", "1AA100019", "zhuzhou"),
        Row(2015, 1, "1AA10002", 2972.0, 10002, "0Series", "1AA10002", "wuhan"),
        Row(2015, 1, "1AA100020", 256.0, 100020, "5Series", "1AA100020", "shenzhen"),
        Row(2015, 1, "1AA100021", 1778.0, 100021, "0Series", "1AA100021", "changsha"),
        Row(2015, 1, "1AA100022", 1999.0, 100022, "5Series", "1AA100022", "zhuzhou"),
        Row(2015, 1, "1AA100023", 2194.0, 100023, "5Series", "1AA100023", "guangzhou"),
        Row(2015, 1, "1AA100024", 2483.0, 100024, "6Series", "1AA100024", "changsha"),
        Row(2015, 1, "1AA100025", 1724.0, 100025, "0Series", "1AA100025", "guangzhou"),
        Row(2015, 1, "1AA100026", 1768.0, 100026, "7Series", "1AA100026", "yichang"),
        Row(2015, 1, "1AA100027", 2436.0, 100027, "0Series", "1AA100027", "zhuzhou"),
        Row(2015, 1, "1AA100028", 2849.0, 100028, "5Series", "1AA100028", "zhuzhou"),
        Row(2015, 1, "1AA100029", 1691.0, 100029, "2Series", "1AA100029", "xiangtan"),
        Row(2015, 1, "1AA10003", 2071.0, 10003, "7Series", "1AA10003", "xiangtan"),
        Row(2015, 1, "1AA100030", 1333.0, 100030, "7Series", "1AA100030", "zhuzhou"),
        Row(2015, 1, "1AA100031", 1080.0, 100031, "7Series", "1AA100031", "yichang"),
        Row(2015, 1, "1AA100032", 1053.0, 100032, "1Series", "1AA100032", "shenzhen"),
        Row(2015, 1, "1AA100033", 760.0, 100033, "8Series", "1AA100033", "wuhan"),
        Row(2015, 1, "1AA100034", 2061.0, 100034, "2Series", "1AA100034", "guangzhou"),
        Row(2015, 1, "1AA100035", 2142.0, 100035, "5Series", "1AA100035", "changsha"),
        Row(2015, 1, "1AA100036", 2224.0, 100036, "5Series", "1AA100036", "changsha"),
        Row(2015, 1, "1AA100037", 1015.0, 100037, "7Series", "1AA100037", "xiangtan"),
        Row(2015, 1, "1AA100038", 1229.0, 100038, "6Series", "1AA100038", "shenzhen"),
        Row(2015, 1, "1AA100039", 1750.0, 100039, "8Series", "1AA100039", "shenzhen"),
        Row(2015, 1, "1AA10004", 1717.0, 10004, "5Series", "1AA10004", "guangzhou"),
        Row(2015, 1, "1AA100040", 2078.0, 100040, "8Series", "1AA100040", "yichang"),
        Row(2015, 1, "1AA100041", 2734.0, 100041, "5Series", "1AA100041", "shenzhen"),
        Row(2015, 1, "1AA100042", 2745.0, 100042, "3Series", "1AA100042", "shenzhen"),
        Row(2015, 1, "1AA100043", 571.0, 100043, "9Series", "1AA100043", "guangzhou"),
        Row(2015, 1, "1AA100044", 1697.0, 100044, "8Series", "1AA100044", "guangzhou"),
        Row(2015, 1, "1AA100045", 2553.0, 100045, "2Series", "1AA100045", "xiangtan"),
        Row(2015, 1, "1AA100046", 1077.0, 100046, "3Series", "1AA100046", "guangzhou"),
        Row(2015, 1, "1AA100047", 1823.0, 100047, "9Series", "1AA100047", "zhuzhou"),
        Row(2015, 1, "1AA100048", 2399.0, 100048, "3Series", "1AA100048", "guangzhou"),
        Row(2015, 1, "1AA100049", 2890.0, 100049, "0Series", "1AA100049", "guangzhou"),
        Row(2015, 1, "1AA10005", 1608.0, 10005, "8Series", "1AA10005", "xiangtan"),
        Row(2015, 1, "1AA100050", 29.0, 100050, "2Series", "1AA100050", "yichang"),
        Row(2015, 1, "1AA100051", 1407.0, 100051, "2Series", "1AA100051", "guangzhou"),
        Row(2015, 1, "1AA100052", 845.0, 100052, "6Series", "1AA100052", "zhuzhou"),
        Row(2015, 1, "1AA100053", 1655.0, 100053, "2Series", "1AA100053", "wuhan"),
        Row(2015, 1, "1AA100054", 1368.0, 100054, "7Series", "1AA100054", "shenzhen"),
        Row(2015, 1, "1AA100055", 1728.0, 100055, "7Series", "1AA100055", "yichang"),
        Row(2015, 1, "1AA100056", 750.0, 100056, "6Series", "1AA100056", "wuhan"),
        Row(2015, 1, "1AA100057", 2288.0, 100057, "9Series", "1AA100057", "zhuzhou"),
        Row(2015, 1, "1AA100058", 2635.0, 100058, "5Series", "1AA100058", "guangzhou"),
        Row(2015, 1, "1AA100059", 1337.0, 100059, "4Series", "1AA100059", "shenzhen"),
        Row(2015, 1, "1AA10006", 2478.0, 10006, "3Series", "1AA10006", "guangzhou"),
        Row(2015, 1, "1AA100060", 538.0, 100060, "8Series", "1AA100060", "xiangtan"),
        Row(2015, 1, "1AA100061", 1407.0, 100061, "6Series", "1AA100061", "changsha"),
        Row(2015, 1, "1AA100062", 2952.0, 100062, "9Series", "1AA100062", "yichang"),
        Row(2015, 1, "1AA100063", 1226.0, 100063, "2Series", "1AA100063", "yichang"),
        Row(2015, 1, "1AA100064", 865.0, 100064, "6Series", "1AA100064", "zhuzhou"),
        Row(2015, 1, "1AA100065", 901.0, 100065, "0Series", "1AA100065", "xiangtan"),
        Row(2015, 1, "1AA100066", 1864.0, 100066, "6Series", "1AA100066", "zhuzhou"),
        Row(2015, 1, "1AA100067", 572.0, 100067, "4Series", "1AA100067", "wuhan"),
        Row(2015, 1, "1AA100068", 412.0, 100068, "8Series", "1AA100068", "guangzhou"),
        Row(2015, 1, "1AA100069", 1491.0, 100069, "8Series", "1AA100069", "xiangtan"),
        Row(2015, 1, "1AA10007", 1350.0, 10007, "8Series", "1AA10007", "xiangtan"),
        Row(2015, 1, "1AA100070", 1567.0, 100070, "0Series", "1AA100070", "guangzhou"),
        Row(2015, 1, "1AA100071", 1973.0, 100071, "0Series", "1AA100071", "guangzhou"),
        Row(2015, 1, "1AA100072", 448.0, 100072, "4Series", "1AA100072", "changsha"),
        Row(2015, 1, "1AA100073", 2488.0, 100073, "4Series", "1AA100073", "zhuzhou"),
        Row(2015, 1, "1AA100074", 907.0, 100074, "6Series", "1AA100074", "wuhan"),
        Row(2015, 1, "1AA100075", 2507.0, 100075, "3Series", "1AA100075", "shenzhen"),
        Row(2015, 1, "1AA100076", 732.0, 100076, "0Series", "1AA100076", "wuhan"),
        Row(2015, 1, "1AA100077", 2077.0, 100077, "3Series", "1AA100077", "yichang"),
        Row(2015, 1, "1AA100078", 1434.0, 100078, "2Series", "1AA100078", "yichang"),
        Row(2015, 1, "1AA100079", 1098.0, 100079, "4Series", "1AA100079", "xiangtan"),
        Row(2015, 1, "1AA10008", 813.0, 10008, "5Series", "1AA10008", "shenzhen"),
        Row(2015, 1, "1AA100080", 954.0, 100080, "9Series", "1AA100080", "shenzhen"),
        Row(2015, 1, "1AA100081", 613.0, 100081, "5Series", "1AA100081", "shenzhen"),
        Row(2015, 1, "1AA100082", 2348.0, 100082, "5Series", "1AA100082", "xiangtan"),
        Row(2015, 1, "1AA100083", 2192.0, 100083, "0Series", "1AA100083", "zhuzhou"),
        Row(2015, 1, "1AA100084", 2826.0, 100084, "0Series", "1AA100084", "guangzhou")
      )
    )
  }
  )

  //TC_344
  test(
    "SELECT gamePointId, deviceInformationId, Latest_YEAR, series, imei, deliveryCity FROM " +
      "(select * from Carbon_automation_test2) SUB_QRY WHERE deliveryCity LIKE 'wu%'"
  )({
    checkAnswer(
      sql(
        "SELECT gamePointId, deviceInformationId, Latest_YEAR, series, imei, deliveryCity FROM " +
          "(select * from Carbon_automation_test2) SUB_QRY WHERE deliveryCity LIKE 'wu%'"
      ),
      Seq(Row(692.0, 1000, 2015, "5Series", "1AA1000", "wuhan"),
        Row(136.0, 100000, 2015, "9Series", "1AA100000", "wuhan"),
        Row(2972.0, 10002, 2015, "0Series", "1AA10002", "wuhan"),
        Row(760.0, 100033, 2015, "8Series", "1AA100033", "wuhan"),
        Row(1655.0, 100053, 2015, "2Series", "1AA100053", "wuhan"),
        Row(750.0, 100056, 2015, "6Series", "1AA100056", "wuhan"),
        Row(572.0, 100067, 2015, "4Series", "1AA100067", "wuhan"),
        Row(907.0, 100074, 2015, "6Series", "1AA100074", "wuhan"),
        Row(732.0, 100076, 2015, "0Series", "1AA100076", "wuhan")
      )
    )
  }
  )

  //TC_345
  test(
    "SELECT gamepointid, deviceinformationid, latest_year, series, imei, deliverycity FROM " +
      "(select * from Carbon_automation_test2) SUB_QRY WHERE NOT(imei LIKE '%1AA10%')"
  )({
    checkAnswer(
      sql(
        "SELECT gamepointid, deviceinformationid, latest_year, series, imei, deliverycity FROM " +
          "(select * from Carbon_automation_test2) SUB_QRY WHERE NOT(imei LIKE '%1AA10%')"
      ),
      Seq(Row(2738.562, 1, 2015, "7Series", "1AA1", "yichang"))
    )
  }
  )

  //TC_346
  test(
    "SELECT gamepointid, deviceinformationid, latest_year, series, imei, deliverycity FROM " +
      "(select * from Carbon_automation_test2) SUB_QRY WHERE gamepointid BETWEEN 1015 AND 1080"
  )({
    checkAnswer(
      sql(
        "SELECT gamepointid, deviceinformationid, latest_year, series, imei, deliverycity FROM " +
          "(select * from Carbon_automation_test2) SUB_QRY WHERE gamepointid BETWEEN 1015 AND 1080"
      ),
      Seq(Row(1080.0, 100031, 2015, "7Series", "1AA100031", "yichang"),
        Row(1053.0, 100032, 2015, "1Series", "1AA100032", "shenzhen"),
        Row(1015.0, 100037, 2015, "7Series", "1AA100037", "xiangtan"),
        Row(1077.0, 100046, 2015, "3Series", "1AA100046", "guangzhou")
      )
    )
  }
  )

  //TC_347
  test(
    "SELECT gamepointid, deviceinformationid, latest_year, series, imei, deliverycity FROM " +
      "(select * from Carbon_automation_test2) SUB_QRY WHERE deviceinformationid = 100031"
  )({
    checkAnswer(
      sql(
        "SELECT gamepointid, deviceinformationid, latest_year, series, imei, deliverycity FROM " +
          "(select * from Carbon_automation_test2) SUB_QRY WHERE deviceinformationid = 100031"
      ),
      Seq(Row(1080.0, 100031, 2015, "7Series", "1AA100031", "yichang"))
    )
  }
  )

  //TC_348
  test("SELECT latest_year, gamepointid FROM (select * from Carbon_automation_test2) SUB_QRY")({
    checkAnswer(
      sql("SELECT latest_year, gamepointid FROM (select * from Carbon_automation_test2) SUB_QRY"),
      Seq(Row(2015, 2738.562),
        Row(2015, 1714.635),
        Row(2015, 1271.0),
        Row(2015, 692.0),
        Row(2015, 2175.0),
        Row(2015, 136.0),
        Row(2015, 1600.0),
        Row(2015, 505.0),
        Row(2015, 1341.0),
        Row(2015, 2239.0),
        Row(2015, 2970.0),
        Row(2015, 2593.0),
        Row(2015, 2572.0),
        Row(2015, 1991.0),
        Row(2015, 1442.0),
        Row(2015, 1841.0),
        Row(2015, 298.0),
        Row(2015, 79.0),
        Row(2015, 202.0),
        Row(2015, 568.0),
        Row(2015, 355.0),
        Row(2015, 151.0),
        Row(2015, 2863.0),
        Row(2015, 1873.0),
        Row(2015, 2205.0),
        Row(2015, 441.0),
        Row(2015, 2194.0),
        Row(2015, 2972.0),
        Row(2015, 256.0),
        Row(2015, 1778.0),
        Row(2015, 1999.0),
        Row(2015, 2194.0),
        Row(2015, 2483.0),
        Row(2015, 1724.0),
        Row(2015, 1768.0),
        Row(2015, 2436.0),
        Row(2015, 2849.0),
        Row(2015, 1691.0),
        Row(2015, 2071.0),
        Row(2015, 1333.0),
        Row(2015, 1080.0),
        Row(2015, 1053.0),
        Row(2015, 760.0),
        Row(2015, 2061.0),
        Row(2015, 2142.0),
        Row(2015, 2224.0),
        Row(2015, 1015.0),
        Row(2015, 1229.0),
        Row(2015, 1750.0),
        Row(2015, 1717.0),
        Row(2015, 2078.0),
        Row(2015, 2734.0),
        Row(2015, 2745.0),
        Row(2015, 571.0),
        Row(2015, 1697.0),
        Row(2015, 2553.0),
        Row(2015, 1077.0),
        Row(2015, 1823.0),
        Row(2015, 2399.0),
        Row(2015, 2890.0),
        Row(2015, 1608.0),
        Row(2015, 29.0),
        Row(2015, 1407.0),
        Row(2015, 845.0),
        Row(2015, 1655.0),
        Row(2015, 1368.0),
        Row(2015, 1728.0),
        Row(2015, 750.0),
        Row(2015, 2288.0),
        Row(2015, 2635.0),
        Row(2015, 1337.0),
        Row(2015, 2478.0),
        Row(2015, 538.0),
        Row(2015, 1407.0),
        Row(2015, 2952.0),
        Row(2015, 1226.0),
        Row(2015, 865.0),
        Row(2015, 901.0),
        Row(2015, 1864.0),
        Row(2015, 572.0),
        Row(2015, 412.0),
        Row(2015, 1491.0),
        Row(2015, 1350.0),
        Row(2015, 1567.0),
        Row(2015, 1973.0),
        Row(2015, 448.0),
        Row(2015, 2488.0),
        Row(2015, 907.0),
        Row(2015, 2507.0),
        Row(2015, 732.0),
        Row(2015, 2077.0),
        Row(2015, 1434.0),
        Row(2015, 1098.0),
        Row(2015, 813.0),
        Row(2015, 954.0),
        Row(2015, 613.0),
        Row(2015, 2348.0),
        Row(2015, 2192.0),
        Row(2015, 2826.0)
      )
    )
  }
  )

  //TC_349
  test(
    "SELECT latest_year, gamepointid FROM (select * from Carbon_automation_test2) SUB_QRY WHERE " +
      "gamepointid BETWEEN 200.0 AND 300.0"
  )({
    checkAnswer(
      sql(
        "SELECT latest_year, gamepointid FROM (select * from Carbon_automation_test2) SUB_QRY " +
          "WHERE gamepointid BETWEEN 200.0 AND 300.0"
      ),
      Seq(Row(2015, 298.0), Row(2015, 202.0), Row(2015, 256.0))
    )
  }
  )

  //TC_351
  test(
    "SELECT gamePointId, Latest_YEAR, deviceInformationId, imei, deliveryCity FROM (select * from" +
      " Carbon_automation_test2) SUB_QRY WHERE deliveryCity IN (\"changsha\")"
  )({
    checkAnswer(
      sql(
        "SELECT gamePointId, Latest_YEAR, deviceInformationId, imei, deliveryCity FROM (select * " +
          "from Carbon_automation_test2) SUB_QRY WHERE deliveryCity IN (\"changsha\")"
      ),
      Seq(Row(1341.0, 2015, 100002, "1AA100002", "changsha"),
        Row(2572.0, 2015, 100006, "1AA100006", "changsha"),
        Row(1991.0, 2015, 100007, "1AA100007", "changsha"),
        Row(1442.0, 2015, 100008, "1AA100008", "changsha"),
        Row(298.0, 2015, 10001, "1AA10001", "changsha"),
        Row(355.0, 2015, 100013, "1AA100013", "changsha"),
        Row(1873.0, 2015, 100016, "1AA100016", "changsha"),
        Row(1778.0, 2015, 100021, "1AA100021", "changsha"),
        Row(2483.0, 2015, 100024, "1AA100024", "changsha"),
        Row(2142.0, 2015, 100035, "1AA100035", "changsha"),
        Row(2224.0, 2015, 100036, "1AA100036", "changsha"),
        Row(1407.0, 2015, 100061, "1AA100061", "changsha"),
        Row(448.0, 2015, 100072, "1AA100072", "changsha")
      )
    )
  }
  )

  //TC_352
  test(
    "SELECT gamePointId, Latest_YEAR, deviceInformationId, imei, deliveryCity FROM (select * from" +
      " Carbon_automation_test2) SUB_QRY WHERE deliveryCity IS NOT NULL"
  )({
    checkAnswer(
      sql(
        "SELECT gamePointId, Latest_YEAR, deviceInformationId, imei, deliveryCity FROM (select * " +
          "from Carbon_automation_test2) SUB_QRY WHERE deliveryCity IS NOT NULL"
      ),
      Seq(Row(2738.562, 2015, 1, "1AA1", "yichang"),
        Row(1714.635, 2015, 10, "1AA10", "yichang"),
        Row(1271.0, 2015, 100, "1AA100", "xiangtan"),
        Row(692.0, 2015, 1000, "1AA1000", "wuhan"),
        Row(2175.0, 2015, 10000, "1AA10000", "guangzhou"),
        Row(136.0, 2015, 100000, "1AA100000", "wuhan"),
        Row(1600.0, 2015, 1000000, "1AA1000000", "yichang"),
        Row(505.0, 2015, 100001, "1AA100001", "xiangtan"),
        Row(1341.0, 2015, 100002, "1AA100002", "changsha"),
        Row(2239.0, 2015, 100003, "1AA100003", "zhuzhou"),
        Row(2970.0, 2015, 100004, "1AA100004", "yichang"),
        Row(2593.0, 2015, 100005, "1AA100005", "yichang"),
        Row(2572.0, 2015, 100006, "1AA100006", "changsha"),
        Row(1991.0, 2015, 100007, "1AA100007", "changsha"),
        Row(1442.0, 2015, 100008, "1AA100008", "changsha"),
        Row(1841.0, 2015, 100009, "1AA100009", "yichang"),
        Row(298.0, 2015, 10001, "1AA10001", "changsha"),
        Row(79.0, 2015, 100010, "1AA100010", "zhuzhou"),
        Row(202.0, 2015, 100011, "1AA100011", "guangzhou"),
        Row(568.0, 2015, 100012, "1AA100012", "xiangtan"),
        Row(355.0, 2015, 100013, "1AA100013", "changsha"),
        Row(151.0, 2015, 100014, "1AA100014", "zhuzhou"),
        Row(2863.0, 2015, 100015, "1AA100015", "xiangtan"),
        Row(1873.0, 2015, 100016, "1AA100016", "changsha"),
        Row(2205.0, 2015, 100017, "1AA100017", "xiangtan"),
        Row(441.0, 2015, 100018, "1AA100018", "yichang"),
        Row(2194.0, 2015, 100019, "1AA100019", "zhuzhou"),
        Row(2972.0, 2015, 10002, "1AA10002", "wuhan"),
        Row(256.0, 2015, 100020, "1AA100020", "shenzhen"),
        Row(1778.0, 2015, 100021, "1AA100021", "changsha"),
        Row(1999.0, 2015, 100022, "1AA100022", "zhuzhou"),
        Row(2194.0, 2015, 100023, "1AA100023", "guangzhou"),
        Row(2483.0, 2015, 100024, "1AA100024", "changsha"),
        Row(1724.0, 2015, 100025, "1AA100025", "guangzhou"),
        Row(1768.0, 2015, 100026, "1AA100026", "yichang"),
        Row(2436.0, 2015, 100027, "1AA100027", "zhuzhou"),
        Row(2849.0, 2015, 100028, "1AA100028", "zhuzhou"),
        Row(1691.0, 2015, 100029, "1AA100029", "xiangtan"),
        Row(2071.0, 2015, 10003, "1AA10003", "xiangtan"),
        Row(1333.0, 2015, 100030, "1AA100030", "zhuzhou"),
        Row(1080.0, 2015, 100031, "1AA100031", "yichang"),
        Row(1053.0, 2015, 100032, "1AA100032", "shenzhen"),
        Row(760.0, 2015, 100033, "1AA100033", "wuhan"),
        Row(2061.0, 2015, 100034, "1AA100034", "guangzhou"),
        Row(2142.0, 2015, 100035, "1AA100035", "changsha"),
        Row(2224.0, 2015, 100036, "1AA100036", "changsha"),
        Row(1015.0, 2015, 100037, "1AA100037", "xiangtan"),
        Row(1229.0, 2015, 100038, "1AA100038", "shenzhen"),
        Row(1750.0, 2015, 100039, "1AA100039", "shenzhen"),
        Row(1717.0, 2015, 10004, "1AA10004", "guangzhou"),
        Row(2078.0, 2015, 100040, "1AA100040", "yichang"),
        Row(2734.0, 2015, 100041, "1AA100041", "shenzhen"),
        Row(2745.0, 2015, 100042, "1AA100042", "shenzhen"),
        Row(571.0, 2015, 100043, "1AA100043", "guangzhou"),
        Row(1697.0, 2015, 100044, "1AA100044", "guangzhou"),
        Row(2553.0, 2015, 100045, "1AA100045", "xiangtan"),
        Row(1077.0, 2015, 100046, "1AA100046", "guangzhou"),
        Row(1823.0, 2015, 100047, "1AA100047", "zhuzhou"),
        Row(2399.0, 2015, 100048, "1AA100048", "guangzhou"),
        Row(2890.0, 2015, 100049, "1AA100049", "guangzhou"),
        Row(1608.0, 2015, 10005, "1AA10005", "xiangtan"),
        Row(29.0, 2015, 100050, "1AA100050", "yichang"),
        Row(1407.0, 2015, 100051, "1AA100051", "guangzhou"),
        Row(845.0, 2015, 100052, "1AA100052", "zhuzhou"),
        Row(1655.0, 2015, 100053, "1AA100053", "wuhan"),
        Row(1368.0, 2015, 100054, "1AA100054", "shenzhen"),
        Row(1728.0, 2015, 100055, "1AA100055", "yichang"),
        Row(750.0, 2015, 100056, "1AA100056", "wuhan"),
        Row(2288.0, 2015, 100057, "1AA100057", "zhuzhou"),
        Row(2635.0, 2015, 100058, "1AA100058", "guangzhou"),
        Row(1337.0, 2015, 100059, "1AA100059", "shenzhen"),
        Row(2478.0, 2015, 10006, "1AA10006", "guangzhou"),
        Row(538.0, 2015, 100060, "1AA100060", "xiangtan"),
        Row(1407.0, 2015, 100061, "1AA100061", "changsha"),
        Row(2952.0, 2015, 100062, "1AA100062", "yichang"),
        Row(1226.0, 2015, 100063, "1AA100063", "yichang"),
        Row(865.0, 2015, 100064, "1AA100064", "zhuzhou"),
        Row(901.0, 2015, 100065, "1AA100065", "xiangtan"),
        Row(1864.0, 2015, 100066, "1AA100066", "zhuzhou"),
        Row(572.0, 2015, 100067, "1AA100067", "wuhan"),
        Row(412.0, 2015, 100068, "1AA100068", "guangzhou"),
        Row(1491.0, 2015, 100069, "1AA100069", "xiangtan"),
        Row(1350.0, 2015, 10007, "1AA10007", "xiangtan"),
        Row(1567.0, 2015, 100070, "1AA100070", "guangzhou"),
        Row(1973.0, 2015, 100071, "1AA100071", "guangzhou"),
        Row(448.0, 2015, 100072, "1AA100072", "changsha"),
        Row(2488.0, 2015, 100073, "1AA100073", "zhuzhou"),
        Row(907.0, 2015, 100074, "1AA100074", "wuhan"),
        Row(2507.0, 2015, 100075, "1AA100075", "shenzhen"),
        Row(732.0, 2015, 100076, "1AA100076", "wuhan"),
        Row(2077.0, 2015, 100077, "1AA100077", "yichang"),
        Row(1434.0, 2015, 100078, "1AA100078", "yichang"),
        Row(1098.0, 2015, 100079, "1AA100079", "xiangtan"),
        Row(813.0, 2015, 10008, "1AA10008", "shenzhen"),
        Row(954.0, 2015, 100080, "1AA100080", "shenzhen"),
        Row(613.0, 2015, 100081, "1AA100081", "shenzhen"),
        Row(2348.0, 2015, 100082, "1AA100082", "xiangtan"),
        Row(2192.0, 2015, 100083, "1AA100083", "zhuzhou"),
        Row(2826.0, 2015, 100084, "1AA100084", "guangzhou")
      )
    )
  }
  )

  //TC_353
  test(
    "SELECT gamePointId, Latest_YEAR, deviceInformationId, imei, deliveryCity FROM (select * from" +
      " Carbon_automation_test2) SUB_QRY WHERE NOT(deliveryCity IN (\"guangzhou\",\"changsha\"))"
  )({
    checkAnswer(
      sql(
        "SELECT gamePointId, Latest_YEAR, deviceInformationId, imei, deliveryCity FROM (select * " +
          "from Carbon_automation_test2) SUB_QRY WHERE NOT(deliveryCity IN (\"guangzhou\"," +
          "\"changsha\"))"
      ),
      Seq(Row(2738.562, 2015, 1, "1AA1", "yichang"),
        Row(1714.635, 2015, 10, "1AA10", "yichang"),
        Row(1271.0, 2015, 100, "1AA100", "xiangtan"),
        Row(692.0, 2015, 1000, "1AA1000", "wuhan"),
        Row(136.0, 2015, 100000, "1AA100000", "wuhan"),
        Row(1600.0, 2015, 1000000, "1AA1000000", "yichang"),
        Row(505.0, 2015, 100001, "1AA100001", "xiangtan"),
        Row(2239.0, 2015, 100003, "1AA100003", "zhuzhou"),
        Row(2970.0, 2015, 100004, "1AA100004", "yichang"),
        Row(2593.0, 2015, 100005, "1AA100005", "yichang"),
        Row(1841.0, 2015, 100009, "1AA100009", "yichang"),
        Row(79.0, 2015, 100010, "1AA100010", "zhuzhou"),
        Row(568.0, 2015, 100012, "1AA100012", "xiangtan"),
        Row(151.0, 2015, 100014, "1AA100014", "zhuzhou"),
        Row(2863.0, 2015, 100015, "1AA100015", "xiangtan"),
        Row(2205.0, 2015, 100017, "1AA100017", "xiangtan"),
        Row(441.0, 2015, 100018, "1AA100018", "yichang"),
        Row(2194.0, 2015, 100019, "1AA100019", "zhuzhou"),
        Row(2972.0, 2015, 10002, "1AA10002", "wuhan"),
        Row(256.0, 2015, 100020, "1AA100020", "shenzhen"),
        Row(1999.0, 2015, 100022, "1AA100022", "zhuzhou"),
        Row(1768.0, 2015, 100026, "1AA100026", "yichang"),
        Row(2436.0, 2015, 100027, "1AA100027", "zhuzhou"),
        Row(2849.0, 2015, 100028, "1AA100028", "zhuzhou"),
        Row(1691.0, 2015, 100029, "1AA100029", "xiangtan"),
        Row(2071.0, 2015, 10003, "1AA10003", "xiangtan"),
        Row(1333.0, 2015, 100030, "1AA100030", "zhuzhou"),
        Row(1080.0, 2015, 100031, "1AA100031", "yichang"),
        Row(1053.0, 2015, 100032, "1AA100032", "shenzhen"),
        Row(760.0, 2015, 100033, "1AA100033", "wuhan"),
        Row(1015.0, 2015, 100037, "1AA100037", "xiangtan"),
        Row(1229.0, 2015, 100038, "1AA100038", "shenzhen"),
        Row(1750.0, 2015, 100039, "1AA100039", "shenzhen"),
        Row(2078.0, 2015, 100040, "1AA100040", "yichang"),
        Row(2734.0, 2015, 100041, "1AA100041", "shenzhen"),
        Row(2745.0, 2015, 100042, "1AA100042", "shenzhen"),
        Row(2553.0, 2015, 100045, "1AA100045", "xiangtan"),
        Row(1823.0, 2015, 100047, "1AA100047", "zhuzhou"),
        Row(1608.0, 2015, 10005, "1AA10005", "xiangtan"),
        Row(29.0, 2015, 100050, "1AA100050", "yichang"),
        Row(845.0, 2015, 100052, "1AA100052", "zhuzhou"),
        Row(1655.0, 2015, 100053, "1AA100053", "wuhan"),
        Row(1368.0, 2015, 100054, "1AA100054", "shenzhen"),
        Row(1728.0, 2015, 100055, "1AA100055", "yichang"),
        Row(750.0, 2015, 100056, "1AA100056", "wuhan"),
        Row(2288.0, 2015, 100057, "1AA100057", "zhuzhou"),
        Row(1337.0, 2015, 100059, "1AA100059", "shenzhen"),
        Row(538.0, 2015, 100060, "1AA100060", "xiangtan"),
        Row(2952.0, 2015, 100062, "1AA100062", "yichang"),
        Row(1226.0, 2015, 100063, "1AA100063", "yichang"),
        Row(865.0, 2015, 100064, "1AA100064", "zhuzhou"),
        Row(901.0, 2015, 100065, "1AA100065", "xiangtan"),
        Row(1864.0, 2015, 100066, "1AA100066", "zhuzhou"),
        Row(572.0, 2015, 100067, "1AA100067", "wuhan"),
        Row(1491.0, 2015, 100069, "1AA100069", "xiangtan"),
        Row(1350.0, 2015, 10007, "1AA10007", "xiangtan"),
        Row(2488.0, 2015, 100073, "1AA100073", "zhuzhou"),
        Row(907.0, 2015, 100074, "1AA100074", "wuhan"),
        Row(2507.0, 2015, 100075, "1AA100075", "shenzhen"),
        Row(732.0, 2015, 100076, "1AA100076", "wuhan"),
        Row(2077.0, 2015, 100077, "1AA100077", "yichang"),
        Row(1434.0, 2015, 100078, "1AA100078", "yichang"),
        Row(1098.0, 2015, 100079, "1AA100079", "xiangtan"),
        Row(813.0, 2015, 10008, "1AA10008", "shenzhen"),
        Row(954.0, 2015, 100080, "1AA100080", "shenzhen"),
        Row(613.0, 2015, 100081, "1AA100081", "shenzhen"),
        Row(2348.0, 2015, 100082, "1AA100082", "xiangtan"),
        Row(2192.0, 2015, 100083, "1AA100083", "zhuzhou")
      )
    )
  }
  )

  //TC_354
  test(
    "SELECT gamePointId, Latest_YEAR, deviceInformationId, imei, deliveryCity FROM (select * from" +
      " Carbon_automation_test2) SUB_QRY WHERE NOT(imei BETWEEN \"1AA100\" AND \"1AA10000\")"
  )({
    checkAnswer(
      sql(
        "SELECT gamePointId, Latest_YEAR, deviceInformationId, imei, deliveryCity FROM (select * " +
          "from Carbon_automation_test2) SUB_QRY WHERE NOT(imei BETWEEN \"1AA100\" AND " +
          "\"1AA10000\")"
      ),
      Seq(Row(2738.562, 2015, 1, "1AA1", "yichang"),
        Row(1714.635, 2015, 10, "1AA10", "yichang"),
        Row(136.0, 2015, 100000, "1AA100000", "wuhan"),
        Row(1600.0, 2015, 1000000, "1AA1000000", "yichang"),
        Row(505.0, 2015, 100001, "1AA100001", "xiangtan"),
        Row(1341.0, 2015, 100002, "1AA100002", "changsha"),
        Row(2239.0, 2015, 100003, "1AA100003", "zhuzhou"),
        Row(2970.0, 2015, 100004, "1AA100004", "yichang"),
        Row(2593.0, 2015, 100005, "1AA100005", "yichang"),
        Row(2572.0, 2015, 100006, "1AA100006", "changsha"),
        Row(1991.0, 2015, 100007, "1AA100007", "changsha"),
        Row(1442.0, 2015, 100008, "1AA100008", "changsha"),
        Row(1841.0, 2015, 100009, "1AA100009", "yichang"),
        Row(298.0, 2015, 10001, "1AA10001", "changsha"),
        Row(79.0, 2015, 100010, "1AA100010", "zhuzhou"),
        Row(202.0, 2015, 100011, "1AA100011", "guangzhou"),
        Row(568.0, 2015, 100012, "1AA100012", "xiangtan"),
        Row(355.0, 2015, 100013, "1AA100013", "changsha"),
        Row(151.0, 2015, 100014, "1AA100014", "zhuzhou"),
        Row(2863.0, 2015, 100015, "1AA100015", "xiangtan"),
        Row(1873.0, 2015, 100016, "1AA100016", "changsha"),
        Row(2205.0, 2015, 100017, "1AA100017", "xiangtan"),
        Row(441.0, 2015, 100018, "1AA100018", "yichang"),
        Row(2194.0, 2015, 100019, "1AA100019", "zhuzhou"),
        Row(2972.0, 2015, 10002, "1AA10002", "wuhan"),
        Row(256.0, 2015, 100020, "1AA100020", "shenzhen"),
        Row(1778.0, 2015, 100021, "1AA100021", "changsha"),
        Row(1999.0, 2015, 100022, "1AA100022", "zhuzhou"),
        Row(2194.0, 2015, 100023, "1AA100023", "guangzhou"),
        Row(2483.0, 2015, 100024, "1AA100024", "changsha"),
        Row(1724.0, 2015, 100025, "1AA100025", "guangzhou"),
        Row(1768.0, 2015, 100026, "1AA100026", "yichang"),
        Row(2436.0, 2015, 100027, "1AA100027", "zhuzhou"),
        Row(2849.0, 2015, 100028, "1AA100028", "zhuzhou"),
        Row(1691.0, 2015, 100029, "1AA100029", "xiangtan"),
        Row(2071.0, 2015, 10003, "1AA10003", "xiangtan"),
        Row(1333.0, 2015, 100030, "1AA100030", "zhuzhou"),
        Row(1080.0, 2015, 100031, "1AA100031", "yichang"),
        Row(1053.0, 2015, 100032, "1AA100032", "shenzhen"),
        Row(760.0, 2015, 100033, "1AA100033", "wuhan"),
        Row(2061.0, 2015, 100034, "1AA100034", "guangzhou"),
        Row(2142.0, 2015, 100035, "1AA100035", "changsha"),
        Row(2224.0, 2015, 100036, "1AA100036", "changsha"),
        Row(1015.0, 2015, 100037, "1AA100037", "xiangtan"),
        Row(1229.0, 2015, 100038, "1AA100038", "shenzhen"),
        Row(1750.0, 2015, 100039, "1AA100039", "shenzhen"),
        Row(1717.0, 2015, 10004, "1AA10004", "guangzhou"),
        Row(2078.0, 2015, 100040, "1AA100040", "yichang"),
        Row(2734.0, 2015, 100041, "1AA100041", "shenzhen"),
        Row(2745.0, 2015, 100042, "1AA100042", "shenzhen"),
        Row(571.0, 2015, 100043, "1AA100043", "guangzhou"),
        Row(1697.0, 2015, 100044, "1AA100044", "guangzhou"),
        Row(2553.0, 2015, 100045, "1AA100045", "xiangtan"),
        Row(1077.0, 2015, 100046, "1AA100046", "guangzhou"),
        Row(1823.0, 2015, 100047, "1AA100047", "zhuzhou"),
        Row(2399.0, 2015, 100048, "1AA100048", "guangzhou"),
        Row(2890.0, 2015, 100049, "1AA100049", "guangzhou"),
        Row(1608.0, 2015, 10005, "1AA10005", "xiangtan"),
        Row(29.0, 2015, 100050, "1AA100050", "yichang"),
        Row(1407.0, 2015, 100051, "1AA100051", "guangzhou"),
        Row(845.0, 2015, 100052, "1AA100052", "zhuzhou"),
        Row(1655.0, 2015, 100053, "1AA100053", "wuhan"),
        Row(1368.0, 2015, 100054, "1AA100054", "shenzhen"),
        Row(1728.0, 2015, 100055, "1AA100055", "yichang"),
        Row(750.0, 2015, 100056, "1AA100056", "wuhan"),
        Row(2288.0, 2015, 100057, "1AA100057", "zhuzhou"),
        Row(2635.0, 2015, 100058, "1AA100058", "guangzhou"),
        Row(1337.0, 2015, 100059, "1AA100059", "shenzhen"),
        Row(2478.0, 2015, 10006, "1AA10006", "guangzhou"),
        Row(538.0, 2015, 100060, "1AA100060", "xiangtan"),
        Row(1407.0, 2015, 100061, "1AA100061", "changsha"),
        Row(2952.0, 2015, 100062, "1AA100062", "yichang"),
        Row(1226.0, 2015, 100063, "1AA100063", "yichang"),
        Row(865.0, 2015, 100064, "1AA100064", "zhuzhou"),
        Row(901.0, 2015, 100065, "1AA100065", "xiangtan"),
        Row(1864.0, 2015, 100066, "1AA100066", "zhuzhou"),
        Row(572.0, 2015, 100067, "1AA100067", "wuhan"),
        Row(412.0, 2015, 100068, "1AA100068", "guangzhou"),
        Row(1491.0, 2015, 100069, "1AA100069", "xiangtan"),
        Row(1350.0, 2015, 10007, "1AA10007", "xiangtan"),
        Row(1567.0, 2015, 100070, "1AA100070", "guangzhou"),
        Row(1973.0, 2015, 100071, "1AA100071", "guangzhou"),
        Row(448.0, 2015, 100072, "1AA100072", "changsha"),
        Row(2488.0, 2015, 100073, "1AA100073", "zhuzhou"),
        Row(907.0, 2015, 100074, "1AA100074", "wuhan"),
        Row(2507.0, 2015, 100075, "1AA100075", "shenzhen"),
        Row(732.0, 2015, 100076, "1AA100076", "wuhan"),
        Row(2077.0, 2015, 100077, "1AA100077", "yichang"),
        Row(1434.0, 2015, 100078, "1AA100078", "yichang"),
        Row(1098.0, 2015, 100079, "1AA100079", "xiangtan"),
        Row(813.0, 2015, 10008, "1AA10008", "shenzhen"),
        Row(954.0, 2015, 100080, "1AA100080", "shenzhen"),
        Row(613.0, 2015, 100081, "1AA100081", "shenzhen"),
        Row(2348.0, 2015, 100082, "1AA100082", "xiangtan"),
        Row(2192.0, 2015, 100083, "1AA100083", "zhuzhou"),
        Row(2826.0, 2015, 100084, "1AA100084", "guangzhou")
      )
    )
  }
  )

  //TC_355
  test(
    "SELECT gamePointId, Latest_YEAR, deviceInformationId, imei, deliveryCity, series FROM " +
      "(select * from Carbon_automation_test2) SUB_QRY WHERE NOT(series BETWEEN \"2Series\" AND " +
      "\"5Series\")"
  )({
    checkAnswer(
      sql(
        "SELECT gamePointId, Latest_YEAR, deviceInformationId, imei, deliveryCity, series FROM " +
          "(select * from Carbon_automation_test2) SUB_QRY WHERE NOT(series BETWEEN \"2Series\" " +
          "AND \"5Series\")"
      ),
      Seq(Row(2738.562, 2015, 1, "1AA1", "yichang", "7Series"),
        Row(1714.635, 2015, 10, "1AA10", "yichang", "7Series"),
        Row(2175.0, 2015, 10000, "1AA10000", "guangzhou", "7Series"),
        Row(136.0, 2015, 100000, "1AA100000", "wuhan", "9Series"),
        Row(1600.0, 2015, 1000000, "1AA1000000", "yichang", "7Series"),
        Row(505.0, 2015, 100001, "1AA100001", "xiangtan", "0Series"),
        Row(1341.0, 2015, 100002, "1AA100002", "changsha", "0Series"),
        Row(2593.0, 2015, 100005, "1AA100005", "yichang", "1Series"),
        Row(2572.0, 2015, 100006, "1AA100006", "changsha", "6Series"),
        Row(1991.0, 2015, 100007, "1AA100007", "changsha", "9Series"),
        Row(1442.0, 2015, 100008, "1AA100008", "changsha", "8Series"),
        Row(1841.0, 2015, 100009, "1AA100009", "yichang", "0Series"),
        Row(202.0, 2015, 100011, "1AA100011", "guangzhou", "0Series"),
        Row(355.0, 2015, 100013, "1AA100013", "changsha", "1Series"),
        Row(2205.0, 2015, 100017, "1AA100017", "xiangtan", "9Series"),
        Row(441.0, 2015, 100018, "1AA100018", "yichang", "8Series"),
        Row(2972.0, 2015, 10002, "1AA10002", "wuhan", "0Series"),
        Row(1778.0, 2015, 100021, "1AA100021", "changsha", "0Series"),
        Row(2483.0, 2015, 100024, "1AA100024", "changsha", "6Series"),
        Row(1724.0, 2015, 100025, "1AA100025", "guangzhou", "0Series"),
        Row(1768.0, 2015, 100026, "1AA100026", "yichang", "7Series"),
        Row(2436.0, 2015, 100027, "1AA100027", "zhuzhou", "0Series"),
        Row(2071.0, 2015, 10003, "1AA10003", "xiangtan", "7Series"),
        Row(1333.0, 2015, 100030, "1AA100030", "zhuzhou", "7Series"),
        Row(1080.0, 2015, 100031, "1AA100031", "yichang", "7Series"),
        Row(1053.0, 2015, 100032, "1AA100032", "shenzhen", "1Series"),
        Row(760.0, 2015, 100033, "1AA100033", "wuhan", "8Series"),
        Row(1015.0, 2015, 100037, "1AA100037", "xiangtan", "7Series"),
        Row(1229.0, 2015, 100038, "1AA100038", "shenzhen", "6Series"),
        Row(1750.0, 2015, 100039, "1AA100039", "shenzhen", "8Series"),
        Row(2078.0, 2015, 100040, "1AA100040", "yichang", "8Series"),
        Row(571.0, 2015, 100043, "1AA100043", "guangzhou", "9Series"),
        Row(1697.0, 2015, 100044, "1AA100044", "guangzhou", "8Series"),
        Row(1823.0, 2015, 100047, "1AA100047", "zhuzhou", "9Series"),
        Row(2890.0, 2015, 100049, "1AA100049", "guangzhou", "0Series"),
        Row(1608.0, 2015, 10005, "1AA10005", "xiangtan", "8Series"),
        Row(845.0, 2015, 100052, "1AA100052", "zhuzhou", "6Series"),
        Row(1368.0, 2015, 100054, "1AA100054", "shenzhen", "7Series"),
        Row(1728.0, 2015, 100055, "1AA100055", "yichang", "7Series"),
        Row(750.0, 2015, 100056, "1AA100056", "wuhan", "6Series"),
        Row(2288.0, 2015, 100057, "1AA100057", "zhuzhou", "9Series"),
        Row(538.0, 2015, 100060, "1AA100060", "xiangtan", "8Series"),
        Row(1407.0, 2015, 100061, "1AA100061", "changsha", "6Series"),
        Row(2952.0, 2015, 100062, "1AA100062", "yichang", "9Series"),
        Row(865.0, 2015, 100064, "1AA100064", "zhuzhou", "6Series"),
        Row(901.0, 2015, 100065, "1AA100065", "xiangtan", "0Series"),
        Row(1864.0, 2015, 100066, "1AA100066", "zhuzhou", "6Series"),
        Row(412.0, 2015, 100068, "1AA100068", "guangzhou", "8Series"),
        Row(1491.0, 2015, 100069, "1AA100069", "xiangtan", "8Series"),
        Row(1350.0, 2015, 10007, "1AA10007", "xiangtan", "8Series"),
        Row(1567.0, 2015, 100070, "1AA100070", "guangzhou", "0Series"),
        Row(1973.0, 2015, 100071, "1AA100071", "guangzhou", "0Series"),
        Row(907.0, 2015, 100074, "1AA100074", "wuhan", "6Series"),
        Row(732.0, 2015, 100076, "1AA100076", "wuhan", "0Series"),
        Row(954.0, 2015, 100080, "1AA100080", "shenzhen", "9Series"),
        Row(2192.0, 2015, 100083, "1AA100083", "zhuzhou", "0Series"),
        Row(2826.0, 2015, 100084, "1AA100084", "guangzhou", "0Series")
      )
    )
  }
  )

  //TC_356
  test(
    "SELECT gamePointId, Latest_YEAR, deviceInformationId, imei, deliveryCity, series FROM " +
      "(select * from Carbon_automation_test2) SUB_QRY WHERE NOT(gamePointId >= 1000.0)"
  )({
    checkAnswer(
      sql(
        "SELECT gamePointId, Latest_YEAR, deviceInformationId, imei, deliveryCity, series FROM " +
          "(select * from Carbon_automation_test2) SUB_QRY WHERE NOT(gamePointId >= 1000.0)"
      ),
      Seq(Row(692.0, 2015, 1000, "1AA1000", "wuhan", "5Series"),
        Row(136.0, 2015, 100000, "1AA100000", "wuhan", "9Series"),
        Row(505.0, 2015, 100001, "1AA100001", "xiangtan", "0Series"),
        Row(298.0, 2015, 10001, "1AA10001", "changsha", "2Series"),
        Row(79.0, 2015, 100010, "1AA100010", "zhuzhou", "3Series"),
        Row(202.0, 2015, 100011, "1AA100011", "guangzhou", "0Series"),
        Row(568.0, 2015, 100012, "1AA100012", "xiangtan", "4Series"),
        Row(355.0, 2015, 100013, "1AA100013", "changsha", "1Series"),
        Row(151.0, 2015, 100014, "1AA100014", "zhuzhou", "5Series"),
        Row(441.0, 2015, 100018, "1AA100018", "yichang", "8Series"),
        Row(256.0, 2015, 100020, "1AA100020", "shenzhen", "5Series"),
        Row(760.0, 2015, 100033, "1AA100033", "wuhan", "8Series"),
        Row(571.0, 2015, 100043, "1AA100043", "guangzhou", "9Series"),
        Row(29.0, 2015, 100050, "1AA100050", "yichang", "2Series"),
        Row(845.0, 2015, 100052, "1AA100052", "zhuzhou", "6Series"),
        Row(750.0, 2015, 100056, "1AA100056", "wuhan", "6Series"),
        Row(538.0, 2015, 100060, "1AA100060", "xiangtan", "8Series"),
        Row(865.0, 2015, 100064, "1AA100064", "zhuzhou", "6Series"),
        Row(901.0, 2015, 100065, "1AA100065", "xiangtan", "0Series"),
        Row(572.0, 2015, 100067, "1AA100067", "wuhan", "4Series"),
        Row(412.0, 2015, 100068, "1AA100068", "guangzhou", "8Series"),
        Row(448.0, 2015, 100072, "1AA100072", "changsha", "4Series"),
        Row(907.0, 2015, 100074, "1AA100074", "wuhan", "6Series"),
        Row(732.0, 2015, 100076, "1AA100076", "wuhan", "0Series"),
        Row(813.0, 2015, 10008, "1AA10008", "shenzhen", "5Series"),
        Row(954.0, 2015, 100080, "1AA100080", "shenzhen", "9Series"),
        Row(613.0, 2015, 100081, "1AA100081", "shenzhen", "5Series")
      )
    )
  }
  )

  //TC_357
  test(
    "SELECT gamePointId, Latest_YEAR, deviceInformationId, imei, deliveryCity, series FROM " +
      "(select * from Carbon_automation_test2) SUB_QRY WHERE NOT(gamePointId < 500.0)"
  )({
    checkAnswer(
      sql(
        "SELECT gamePointId, Latest_YEAR, deviceInformationId, imei, deliveryCity, series FROM " +
          "(select * from Carbon_automation_test2) SUB_QRY WHERE NOT(gamePointId < 500.0)"
      ),
      Seq(Row(2738.562, 2015, 1, "1AA1", "yichang", "7Series"),
        Row(1714.635, 2015, 10, "1AA10", "yichang", "7Series"),
        Row(1271.0, 2015, 100, "1AA100", "xiangtan", "5Series"),
        Row(692.0, 2015, 1000, "1AA1000", "wuhan", "5Series"),
        Row(2175.0, 2015, 10000, "1AA10000", "guangzhou", "7Series"),
        Row(1600.0, 2015, 1000000, "1AA1000000", "yichang", "7Series"),
        Row(505.0, 2015, 100001, "1AA100001", "xiangtan", "0Series"),
        Row(1341.0, 2015, 100002, "1AA100002", "changsha", "0Series"),
        Row(2239.0, 2015, 100003, "1AA100003", "zhuzhou", "5Series"),
        Row(2970.0, 2015, 100004, "1AA100004", "yichang", "4Series"),
        Row(2593.0, 2015, 100005, "1AA100005", "yichang", "1Series"),
        Row(2572.0, 2015, 100006, "1AA100006", "changsha", "6Series"),
        Row(1991.0, 2015, 100007, "1AA100007", "changsha", "9Series"),
        Row(1442.0, 2015, 100008, "1AA100008", "changsha", "8Series"),
        Row(1841.0, 2015, 100009, "1AA100009", "yichang", "0Series"),
        Row(568.0, 2015, 100012, "1AA100012", "xiangtan", "4Series"),
        Row(2863.0, 2015, 100015, "1AA100015", "xiangtan", "4Series"),
        Row(1873.0, 2015, 100016, "1AA100016", "changsha", "3Series"),
        Row(2205.0, 2015, 100017, "1AA100017", "xiangtan", "9Series"),
        Row(2194.0, 2015, 100019, "1AA100019", "zhuzhou", "5Series"),
        Row(2972.0, 2015, 10002, "1AA10002", "wuhan", "0Series"),
        Row(1778.0, 2015, 100021, "1AA100021", "changsha", "0Series"),
        Row(1999.0, 2015, 100022, "1AA100022", "zhuzhou", "5Series"),
        Row(2194.0, 2015, 100023, "1AA100023", "guangzhou", "5Series"),
        Row(2483.0, 2015, 100024, "1AA100024", "changsha", "6Series"),
        Row(1724.0, 2015, 100025, "1AA100025", "guangzhou", "0Series"),
        Row(1768.0, 2015, 100026, "1AA100026", "yichang", "7Series"),
        Row(2436.0, 2015, 100027, "1AA100027", "zhuzhou", "0Series"),
        Row(2849.0, 2015, 100028, "1AA100028", "zhuzhou", "5Series"),
        Row(1691.0, 2015, 100029, "1AA100029", "xiangtan", "2Series"),
        Row(2071.0, 2015, 10003, "1AA10003", "xiangtan", "7Series"),
        Row(1333.0, 2015, 100030, "1AA100030", "zhuzhou", "7Series"),
        Row(1080.0, 2015, 100031, "1AA100031", "yichang", "7Series"),
        Row(1053.0, 2015, 100032, "1AA100032", "shenzhen", "1Series"),
        Row(760.0, 2015, 100033, "1AA100033", "wuhan", "8Series"),
        Row(2061.0, 2015, 100034, "1AA100034", "guangzhou", "2Series"),
        Row(2142.0, 2015, 100035, "1AA100035", "changsha", "5Series"),
        Row(2224.0, 2015, 100036, "1AA100036", "changsha", "5Series"),
        Row(1015.0, 2015, 100037, "1AA100037", "xiangtan", "7Series"),
        Row(1229.0, 2015, 100038, "1AA100038", "shenzhen", "6Series"),
        Row(1750.0, 2015, 100039, "1AA100039", "shenzhen", "8Series"),
        Row(1717.0, 2015, 10004, "1AA10004", "guangzhou", "5Series"),
        Row(2078.0, 2015, 100040, "1AA100040", "yichang", "8Series"),
        Row(2734.0, 2015, 100041, "1AA100041", "shenzhen", "5Series"),
        Row(2745.0, 2015, 100042, "1AA100042", "shenzhen", "3Series"),
        Row(571.0, 2015, 100043, "1AA100043", "guangzhou", "9Series"),
        Row(1697.0, 2015, 100044, "1AA100044", "guangzhou", "8Series"),
        Row(2553.0, 2015, 100045, "1AA100045", "xiangtan", "2Series"),
        Row(1077.0, 2015, 100046, "1AA100046", "guangzhou", "3Series"),
        Row(1823.0, 2015, 100047, "1AA100047", "zhuzhou", "9Series"),
        Row(2399.0, 2015, 100048, "1AA100048", "guangzhou", "3Series"),
        Row(2890.0, 2015, 100049, "1AA100049", "guangzhou", "0Series"),
        Row(1608.0, 2015, 10005, "1AA10005", "xiangtan", "8Series"),
        Row(1407.0, 2015, 100051, "1AA100051", "guangzhou", "2Series"),
        Row(845.0, 2015, 100052, "1AA100052", "zhuzhou", "6Series"),
        Row(1655.0, 2015, 100053, "1AA100053", "wuhan", "2Series"),
        Row(1368.0, 2015, 100054, "1AA100054", "shenzhen", "7Series"),
        Row(1728.0, 2015, 100055, "1AA100055", "yichang", "7Series"),
        Row(750.0, 2015, 100056, "1AA100056", "wuhan", "6Series"),
        Row(2288.0, 2015, 100057, "1AA100057", "zhuzhou", "9Series"),
        Row(2635.0, 2015, 100058, "1AA100058", "guangzhou", "5Series"),
        Row(1337.0, 2015, 100059, "1AA100059", "shenzhen", "4Series"),
        Row(2478.0, 2015, 10006, "1AA10006", "guangzhou", "3Series"),
        Row(538.0, 2015, 100060, "1AA100060", "xiangtan", "8Series"),
        Row(1407.0, 2015, 100061, "1AA100061", "changsha", "6Series"),
        Row(2952.0, 2015, 100062, "1AA100062", "yichang", "9Series"),
        Row(1226.0, 2015, 100063, "1AA100063", "yichang", "2Series"),
        Row(865.0, 2015, 100064, "1AA100064", "zhuzhou", "6Series"),
        Row(901.0, 2015, 100065, "1AA100065", "xiangtan", "0Series"),
        Row(1864.0, 2015, 100066, "1AA100066", "zhuzhou", "6Series"),
        Row(572.0, 2015, 100067, "1AA100067", "wuhan", "4Series"),
        Row(1491.0, 2015, 100069, "1AA100069", "xiangtan", "8Series"),
        Row(1350.0, 2015, 10007, "1AA10007", "xiangtan", "8Series"),
        Row(1567.0, 2015, 100070, "1AA100070", "guangzhou", "0Series"),
        Row(1973.0, 2015, 100071, "1AA100071", "guangzhou", "0Series"),
        Row(2488.0, 2015, 100073, "1AA100073", "zhuzhou", "4Series"),
        Row(907.0, 2015, 100074, "1AA100074", "wuhan", "6Series"),
        Row(2507.0, 2015, 100075, "1AA100075", "shenzhen", "3Series"),
        Row(732.0, 2015, 100076, "1AA100076", "wuhan", "0Series"),
        Row(2077.0, 2015, 100077, "1AA100077", "yichang", "3Series"),
        Row(1434.0, 2015, 100078, "1AA100078", "yichang", "2Series"),
        Row(1098.0, 2015, 100079, "1AA100079", "xiangtan", "4Series"),
        Row(813.0, 2015, 10008, "1AA10008", "shenzhen", "5Series"),
        Row(954.0, 2015, 100080, "1AA100080", "shenzhen", "9Series"),
        Row(613.0, 2015, 100081, "1AA100081", "shenzhen", "5Series"),
        Row(2348.0, 2015, 100082, "1AA100082", "xiangtan", "5Series"),
        Row(2192.0, 2015, 100083, "1AA100083", "zhuzhou", "0Series"),
        Row(2826.0, 2015, 100084, "1AA100084", "guangzhou", "0Series")
      )
    )
  }
  )

  //TC_358
  test(
    "SELECT gamePointId, Latest_YEAR, deviceInformationId, imei, deliveryCity, series FROM " +
      "(select * from Carbon_automation_test2) SUB_QRY WHERE NOT(gamePointId <= 600.0)"
  )({
    checkAnswer(
      sql(
        "SELECT gamePointId, Latest_YEAR, deviceInformationId, imei, deliveryCity, series FROM " +
          "(select * from Carbon_automation_test2) SUB_QRY WHERE NOT(gamePointId <= 600.0)"
      ),
      Seq(Row(2738.562, 2015, 1, "1AA1", "yichang", "7Series"),
        Row(1714.635, 2015, 10, "1AA10", "yichang", "7Series"),
        Row(1271.0, 2015, 100, "1AA100", "xiangtan", "5Series"),
        Row(692.0, 2015, 1000, "1AA1000", "wuhan", "5Series"),
        Row(2175.0, 2015, 10000, "1AA10000", "guangzhou", "7Series"),
        Row(1600.0, 2015, 1000000, "1AA1000000", "yichang", "7Series"),
        Row(1341.0, 2015, 100002, "1AA100002", "changsha", "0Series"),
        Row(2239.0, 2015, 100003, "1AA100003", "zhuzhou", "5Series"),
        Row(2970.0, 2015, 100004, "1AA100004", "yichang", "4Series"),
        Row(2593.0, 2015, 100005, "1AA100005", "yichang", "1Series"),
        Row(2572.0, 2015, 100006, "1AA100006", "changsha", "6Series"),
        Row(1991.0, 2015, 100007, "1AA100007", "changsha", "9Series"),
        Row(1442.0, 2015, 100008, "1AA100008", "changsha", "8Series"),
        Row(1841.0, 2015, 100009, "1AA100009", "yichang", "0Series"),
        Row(2863.0, 2015, 100015, "1AA100015", "xiangtan", "4Series"),
        Row(1873.0, 2015, 100016, "1AA100016", "changsha", "3Series"),
        Row(2205.0, 2015, 100017, "1AA100017", "xiangtan", "9Series"),
        Row(2194.0, 2015, 100019, "1AA100019", "zhuzhou", "5Series"),
        Row(2972.0, 2015, 10002, "1AA10002", "wuhan", "0Series"),
        Row(1778.0, 2015, 100021, "1AA100021", "changsha", "0Series"),
        Row(1999.0, 2015, 100022, "1AA100022", "zhuzhou", "5Series"),
        Row(2194.0, 2015, 100023, "1AA100023", "guangzhou", "5Series"),
        Row(2483.0, 2015, 100024, "1AA100024", "changsha", "6Series"),
        Row(1724.0, 2015, 100025, "1AA100025", "guangzhou", "0Series"),
        Row(1768.0, 2015, 100026, "1AA100026", "yichang", "7Series"),
        Row(2436.0, 2015, 100027, "1AA100027", "zhuzhou", "0Series"),
        Row(2849.0, 2015, 100028, "1AA100028", "zhuzhou", "5Series"),
        Row(1691.0, 2015, 100029, "1AA100029", "xiangtan", "2Series"),
        Row(2071.0, 2015, 10003, "1AA10003", "xiangtan", "7Series"),
        Row(1333.0, 2015, 100030, "1AA100030", "zhuzhou", "7Series"),
        Row(1080.0, 2015, 100031, "1AA100031", "yichang", "7Series"),
        Row(1053.0, 2015, 100032, "1AA100032", "shenzhen", "1Series"),
        Row(760.0, 2015, 100033, "1AA100033", "wuhan", "8Series"),
        Row(2061.0, 2015, 100034, "1AA100034", "guangzhou", "2Series"),
        Row(2142.0, 2015, 100035, "1AA100035", "changsha", "5Series"),
        Row(2224.0, 2015, 100036, "1AA100036", "changsha", "5Series"),
        Row(1015.0, 2015, 100037, "1AA100037", "xiangtan", "7Series"),
        Row(1229.0, 2015, 100038, "1AA100038", "shenzhen", "6Series"),
        Row(1750.0, 2015, 100039, "1AA100039", "shenzhen", "8Series"),
        Row(1717.0, 2015, 10004, "1AA10004", "guangzhou", "5Series"),
        Row(2078.0, 2015, 100040, "1AA100040", "yichang", "8Series"),
        Row(2734.0, 2015, 100041, "1AA100041", "shenzhen", "5Series"),
        Row(2745.0, 2015, 100042, "1AA100042", "shenzhen", "3Series"),
        Row(1697.0, 2015, 100044, "1AA100044", "guangzhou", "8Series"),
        Row(2553.0, 2015, 100045, "1AA100045", "xiangtan", "2Series"),
        Row(1077.0, 2015, 100046, "1AA100046", "guangzhou", "3Series"),
        Row(1823.0, 2015, 100047, "1AA100047", "zhuzhou", "9Series"),
        Row(2399.0, 2015, 100048, "1AA100048", "guangzhou", "3Series"),
        Row(2890.0, 2015, 100049, "1AA100049", "guangzhou", "0Series"),
        Row(1608.0, 2015, 10005, "1AA10005", "xiangtan", "8Series"),
        Row(1407.0, 2015, 100051, "1AA100051", "guangzhou", "2Series"),
        Row(845.0, 2015, 100052, "1AA100052", "zhuzhou", "6Series"),
        Row(1655.0, 2015, 100053, "1AA100053", "wuhan", "2Series"),
        Row(1368.0, 2015, 100054, "1AA100054", "shenzhen", "7Series"),
        Row(1728.0, 2015, 100055, "1AA100055", "yichang", "7Series"),
        Row(750.0, 2015, 100056, "1AA100056", "wuhan", "6Series"),
        Row(2288.0, 2015, 100057, "1AA100057", "zhuzhou", "9Series"),
        Row(2635.0, 2015, 100058, "1AA100058", "guangzhou", "5Series"),
        Row(1337.0, 2015, 100059, "1AA100059", "shenzhen", "4Series"),
        Row(2478.0, 2015, 10006, "1AA10006", "guangzhou", "3Series"),
        Row(1407.0, 2015, 100061, "1AA100061", "changsha", "6Series"),
        Row(2952.0, 2015, 100062, "1AA100062", "yichang", "9Series"),
        Row(1226.0, 2015, 100063, "1AA100063", "yichang", "2Series"),
        Row(865.0, 2015, 100064, "1AA100064", "zhuzhou", "6Series"),
        Row(901.0, 2015, 100065, "1AA100065", "xiangtan", "0Series"),
        Row(1864.0, 2015, 100066, "1AA100066", "zhuzhou", "6Series"),
        Row(1491.0, 2015, 100069, "1AA100069", "xiangtan", "8Series"),
        Row(1350.0, 2015, 10007, "1AA10007", "xiangtan", "8Series"),
        Row(1567.0, 2015, 100070, "1AA100070", "guangzhou", "0Series"),
        Row(1973.0, 2015, 100071, "1AA100071", "guangzhou", "0Series"),
        Row(2488.0, 2015, 100073, "1AA100073", "zhuzhou", "4Series"),
        Row(907.0, 2015, 100074, "1AA100074", "wuhan", "6Series"),
        Row(2507.0, 2015, 100075, "1AA100075", "shenzhen", "3Series"),
        Row(732.0, 2015, 100076, "1AA100076", "wuhan", "0Series"),
        Row(2077.0, 2015, 100077, "1AA100077", "yichang", "3Series"),
        Row(1434.0, 2015, 100078, "1AA100078", "yichang", "2Series"),
        Row(1098.0, 2015, 100079, "1AA100079", "xiangtan", "4Series"),
        Row(813.0, 2015, 10008, "1AA10008", "shenzhen", "5Series"),
        Row(954.0, 2015, 100080, "1AA100080", "shenzhen", "9Series"),
        Row(613.0, 2015, 100081, "1AA100081", "shenzhen", "5Series"),
        Row(2348.0, 2015, 100082, "1AA100082", "xiangtan", "5Series"),
        Row(2192.0, 2015, 100083, "1AA100083", "zhuzhou", "0Series"),
        Row(2826.0, 2015, 100084, "1AA100084", "guangzhou", "0Series")
      )
    )
  }
  )

  //TC_359
  test(
    "SELECT gamePointId, Latest_YEAR, deviceInformationId, imei, deliveryCity, series FROM " +
      "(select * from Carbon_automation_test2) SUB_QRY WHERE NOT(deliveryCity LIKE '%wuhan%')"
  )({
    checkAnswer(
      sql(
        "SELECT gamePointId, Latest_YEAR, deviceInformationId, imei, deliveryCity, series FROM " +
          "(select * from Carbon_automation_test2) SUB_QRY WHERE NOT(deliveryCity LIKE '%wuhan%')"
      ),
      Seq(Row(2738.562, 2015, 1, "1AA1", "yichang", "7Series"),
        Row(1714.635, 2015, 10, "1AA10", "yichang", "7Series"),
        Row(1271.0, 2015, 100, "1AA100", "xiangtan", "5Series"),
        Row(2175.0, 2015, 10000, "1AA10000", "guangzhou", "7Series"),
        Row(1600.0, 2015, 1000000, "1AA1000000", "yichang", "7Series"),
        Row(505.0, 2015, 100001, "1AA100001", "xiangtan", "0Series"),
        Row(1341.0, 2015, 100002, "1AA100002", "changsha", "0Series"),
        Row(2239.0, 2015, 100003, "1AA100003", "zhuzhou", "5Series"),
        Row(2970.0, 2015, 100004, "1AA100004", "yichang", "4Series"),
        Row(2593.0, 2015, 100005, "1AA100005", "yichang", "1Series"),
        Row(2572.0, 2015, 100006, "1AA100006", "changsha", "6Series"),
        Row(1991.0, 2015, 100007, "1AA100007", "changsha", "9Series"),
        Row(1442.0, 2015, 100008, "1AA100008", "changsha", "8Series"),
        Row(1841.0, 2015, 100009, "1AA100009", "yichang", "0Series"),
        Row(298.0, 2015, 10001, "1AA10001", "changsha", "2Series"),
        Row(79.0, 2015, 100010, "1AA100010", "zhuzhou", "3Series"),
        Row(202.0, 2015, 100011, "1AA100011", "guangzhou", "0Series"),
        Row(568.0, 2015, 100012, "1AA100012", "xiangtan", "4Series"),
        Row(355.0, 2015, 100013, "1AA100013", "changsha", "1Series"),
        Row(151.0, 2015, 100014, "1AA100014", "zhuzhou", "5Series"),
        Row(2863.0, 2015, 100015, "1AA100015", "xiangtan", "4Series"),
        Row(1873.0, 2015, 100016, "1AA100016", "changsha", "3Series"),
        Row(2205.0, 2015, 100017, "1AA100017", "xiangtan", "9Series"),
        Row(441.0, 2015, 100018, "1AA100018", "yichang", "8Series"),
        Row(2194.0, 2015, 100019, "1AA100019", "zhuzhou", "5Series"),
        Row(256.0, 2015, 100020, "1AA100020", "shenzhen", "5Series"),
        Row(1778.0, 2015, 100021, "1AA100021", "changsha", "0Series"),
        Row(1999.0, 2015, 100022, "1AA100022", "zhuzhou", "5Series"),
        Row(2194.0, 2015, 100023, "1AA100023", "guangzhou", "5Series"),
        Row(2483.0, 2015, 100024, "1AA100024", "changsha", "6Series"),
        Row(1724.0, 2015, 100025, "1AA100025", "guangzhou", "0Series"),
        Row(1768.0, 2015, 100026, "1AA100026", "yichang", "7Series"),
        Row(2436.0, 2015, 100027, "1AA100027", "zhuzhou", "0Series"),
        Row(2849.0, 2015, 100028, "1AA100028", "zhuzhou", "5Series"),
        Row(1691.0, 2015, 100029, "1AA100029", "xiangtan", "2Series"),
        Row(2071.0, 2015, 10003, "1AA10003", "xiangtan", "7Series"),
        Row(1333.0, 2015, 100030, "1AA100030", "zhuzhou", "7Series"),
        Row(1080.0, 2015, 100031, "1AA100031", "yichang", "7Series"),
        Row(1053.0, 2015, 100032, "1AA100032", "shenzhen", "1Series"),
        Row(2061.0, 2015, 100034, "1AA100034", "guangzhou", "2Series"),
        Row(2142.0, 2015, 100035, "1AA100035", "changsha", "5Series"),
        Row(2224.0, 2015, 100036, "1AA100036", "changsha", "5Series"),
        Row(1015.0, 2015, 100037, "1AA100037", "xiangtan", "7Series"),
        Row(1229.0, 2015, 100038, "1AA100038", "shenzhen", "6Series"),
        Row(1750.0, 2015, 100039, "1AA100039", "shenzhen", "8Series"),
        Row(1717.0, 2015, 10004, "1AA10004", "guangzhou", "5Series"),
        Row(2078.0, 2015, 100040, "1AA100040", "yichang", "8Series"),
        Row(2734.0, 2015, 100041, "1AA100041", "shenzhen", "5Series"),
        Row(2745.0, 2015, 100042, "1AA100042", "shenzhen", "3Series"),
        Row(571.0, 2015, 100043, "1AA100043", "guangzhou", "9Series"),
        Row(1697.0, 2015, 100044, "1AA100044", "guangzhou", "8Series"),
        Row(2553.0, 2015, 100045, "1AA100045", "xiangtan", "2Series"),
        Row(1077.0, 2015, 100046, "1AA100046", "guangzhou", "3Series"),
        Row(1823.0, 2015, 100047, "1AA100047", "zhuzhou", "9Series"),
        Row(2399.0, 2015, 100048, "1AA100048", "guangzhou", "3Series"),
        Row(2890.0, 2015, 100049, "1AA100049", "guangzhou", "0Series"),
        Row(1608.0, 2015, 10005, "1AA10005", "xiangtan", "8Series"),
        Row(29.0, 2015, 100050, "1AA100050", "yichang", "2Series"),
        Row(1407.0, 2015, 100051, "1AA100051", "guangzhou", "2Series"),
        Row(845.0, 2015, 100052, "1AA100052", "zhuzhou", "6Series"),
        Row(1368.0, 2015, 100054, "1AA100054", "shenzhen", "7Series"),
        Row(1728.0, 2015, 100055, "1AA100055", "yichang", "7Series"),
        Row(2288.0, 2015, 100057, "1AA100057", "zhuzhou", "9Series"),
        Row(2635.0, 2015, 100058, "1AA100058", "guangzhou", "5Series"),
        Row(1337.0, 2015, 100059, "1AA100059", "shenzhen", "4Series"),
        Row(2478.0, 2015, 10006, "1AA10006", "guangzhou", "3Series"),
        Row(538.0, 2015, 100060, "1AA100060", "xiangtan", "8Series"),
        Row(1407.0, 2015, 100061, "1AA100061", "changsha", "6Series"),
        Row(2952.0, 2015, 100062, "1AA100062", "yichang", "9Series"),
        Row(1226.0, 2015, 100063, "1AA100063", "yichang", "2Series"),
        Row(865.0, 2015, 100064, "1AA100064", "zhuzhou", "6Series"),
        Row(901.0, 2015, 100065, "1AA100065", "xiangtan", "0Series"),
        Row(1864.0, 2015, 100066, "1AA100066", "zhuzhou", "6Series"),
        Row(412.0, 2015, 100068, "1AA100068", "guangzhou", "8Series"),
        Row(1491.0, 2015, 100069, "1AA100069", "xiangtan", "8Series"),
        Row(1350.0, 2015, 10007, "1AA10007", "xiangtan", "8Series"),
        Row(1567.0, 2015, 100070, "1AA100070", "guangzhou", "0Series"),
        Row(1973.0, 2015, 100071, "1AA100071", "guangzhou", "0Series"),
        Row(448.0, 2015, 100072, "1AA100072", "changsha", "4Series"),
        Row(2488.0, 2015, 100073, "1AA100073", "zhuzhou", "4Series"),
        Row(2507.0, 2015, 100075, "1AA100075", "shenzhen", "3Series"),
        Row(2077.0, 2015, 100077, "1AA100077", "yichang", "3Series"),
        Row(1434.0, 2015, 100078, "1AA100078", "yichang", "2Series"),
        Row(1098.0, 2015, 100079, "1AA100079", "xiangtan", "4Series"),
        Row(813.0, 2015, 10008, "1AA10008", "shenzhen", "5Series"),
        Row(954.0, 2015, 100080, "1AA100080", "shenzhen", "9Series"),
        Row(613.0, 2015, 100081, "1AA100081", "shenzhen", "5Series"),
        Row(2348.0, 2015, 100082, "1AA100082", "xiangtan", "5Series"),
        Row(2192.0, 2015, 100083, "1AA100083", "zhuzhou", "0Series"),
        Row(2826.0, 2015, 100084, "1AA100084", "guangzhou", "0Series")
      )
    )
  }
  )

  //TC_360
  test(
    "SELECT gamePointId, Latest_YEAR, deviceInformationId, imei, deliveryCity, series FROM " +
      "(select * from Carbon_automation_test2) SUB_QRY WHERE NOT(deliveryCity LIKE 'wu%')"
  )({
    checkAnswer(
      sql(
        "SELECT gamePointId, Latest_YEAR, deviceInformationId, imei, deliveryCity, series FROM " +
          "(select * from Carbon_automation_test2) SUB_QRY WHERE NOT(deliveryCity LIKE 'wu%')"
      ),
      Seq(Row(2738.562, 2015, 1, "1AA1", "yichang", "7Series"),
        Row(1714.635, 2015, 10, "1AA10", "yichang", "7Series"),
        Row(1271.0, 2015, 100, "1AA100", "xiangtan", "5Series"),
        Row(2175.0, 2015, 10000, "1AA10000", "guangzhou", "7Series"),
        Row(1600.0, 2015, 1000000, "1AA1000000", "yichang", "7Series"),
        Row(505.0, 2015, 100001, "1AA100001", "xiangtan", "0Series"),
        Row(1341.0, 2015, 100002, "1AA100002", "changsha", "0Series"),
        Row(2239.0, 2015, 100003, "1AA100003", "zhuzhou", "5Series"),
        Row(2970.0, 2015, 100004, "1AA100004", "yichang", "4Series"),
        Row(2593.0, 2015, 100005, "1AA100005", "yichang", "1Series"),
        Row(2572.0, 2015, 100006, "1AA100006", "changsha", "6Series"),
        Row(1991.0, 2015, 100007, "1AA100007", "changsha", "9Series"),
        Row(1442.0, 2015, 100008, "1AA100008", "changsha", "8Series"),
        Row(1841.0, 2015, 100009, "1AA100009", "yichang", "0Series"),
        Row(298.0, 2015, 10001, "1AA10001", "changsha", "2Series"),
        Row(79.0, 2015, 100010, "1AA100010", "zhuzhou", "3Series"),
        Row(202.0, 2015, 100011, "1AA100011", "guangzhou", "0Series"),
        Row(568.0, 2015, 100012, "1AA100012", "xiangtan", "4Series"),
        Row(355.0, 2015, 100013, "1AA100013", "changsha", "1Series"),
        Row(151.0, 2015, 100014, "1AA100014", "zhuzhou", "5Series"),
        Row(2863.0, 2015, 100015, "1AA100015", "xiangtan", "4Series"),
        Row(1873.0, 2015, 100016, "1AA100016", "changsha", "3Series"),
        Row(2205.0, 2015, 100017, "1AA100017", "xiangtan", "9Series"),
        Row(441.0, 2015, 100018, "1AA100018", "yichang", "8Series"),
        Row(2194.0, 2015, 100019, "1AA100019", "zhuzhou", "5Series"),
        Row(256.0, 2015, 100020, "1AA100020", "shenzhen", "5Series"),
        Row(1778.0, 2015, 100021, "1AA100021", "changsha", "0Series"),
        Row(1999.0, 2015, 100022, "1AA100022", "zhuzhou", "5Series"),
        Row(2194.0, 2015, 100023, "1AA100023", "guangzhou", "5Series"),
        Row(2483.0, 2015, 100024, "1AA100024", "changsha", "6Series"),
        Row(1724.0, 2015, 100025, "1AA100025", "guangzhou", "0Series"),
        Row(1768.0, 2015, 100026, "1AA100026", "yichang", "7Series"),
        Row(2436.0, 2015, 100027, "1AA100027", "zhuzhou", "0Series"),
        Row(2849.0, 2015, 100028, "1AA100028", "zhuzhou", "5Series"),
        Row(1691.0, 2015, 100029, "1AA100029", "xiangtan", "2Series"),
        Row(2071.0, 2015, 10003, "1AA10003", "xiangtan", "7Series"),
        Row(1333.0, 2015, 100030, "1AA100030", "zhuzhou", "7Series"),
        Row(1080.0, 2015, 100031, "1AA100031", "yichang", "7Series"),
        Row(1053.0, 2015, 100032, "1AA100032", "shenzhen", "1Series"),
        Row(2061.0, 2015, 100034, "1AA100034", "guangzhou", "2Series"),
        Row(2142.0, 2015, 100035, "1AA100035", "changsha", "5Series"),
        Row(2224.0, 2015, 100036, "1AA100036", "changsha", "5Series"),
        Row(1015.0, 2015, 100037, "1AA100037", "xiangtan", "7Series"),
        Row(1229.0, 2015, 100038, "1AA100038", "shenzhen", "6Series"),
        Row(1750.0, 2015, 100039, "1AA100039", "shenzhen", "8Series"),
        Row(1717.0, 2015, 10004, "1AA10004", "guangzhou", "5Series"),
        Row(2078.0, 2015, 100040, "1AA100040", "yichang", "8Series"),
        Row(2734.0, 2015, 100041, "1AA100041", "shenzhen", "5Series"),
        Row(2745.0, 2015, 100042, "1AA100042", "shenzhen", "3Series"),
        Row(571.0, 2015, 100043, "1AA100043", "guangzhou", "9Series"),
        Row(1697.0, 2015, 100044, "1AA100044", "guangzhou", "8Series"),
        Row(2553.0, 2015, 100045, "1AA100045", "xiangtan", "2Series"),
        Row(1077.0, 2015, 100046, "1AA100046", "guangzhou", "3Series"),
        Row(1823.0, 2015, 100047, "1AA100047", "zhuzhou", "9Series"),
        Row(2399.0, 2015, 100048, "1AA100048", "guangzhou", "3Series"),
        Row(2890.0, 2015, 100049, "1AA100049", "guangzhou", "0Series"),
        Row(1608.0, 2015, 10005, "1AA10005", "xiangtan", "8Series"),
        Row(29.0, 2015, 100050, "1AA100050", "yichang", "2Series"),
        Row(1407.0, 2015, 100051, "1AA100051", "guangzhou", "2Series"),
        Row(845.0, 2015, 100052, "1AA100052", "zhuzhou", "6Series"),
        Row(1368.0, 2015, 100054, "1AA100054", "shenzhen", "7Series"),
        Row(1728.0, 2015, 100055, "1AA100055", "yichang", "7Series"),
        Row(2288.0, 2015, 100057, "1AA100057", "zhuzhou", "9Series"),
        Row(2635.0, 2015, 100058, "1AA100058", "guangzhou", "5Series"),
        Row(1337.0, 2015, 100059, "1AA100059", "shenzhen", "4Series"),
        Row(2478.0, 2015, 10006, "1AA10006", "guangzhou", "3Series"),
        Row(538.0, 2015, 100060, "1AA100060", "xiangtan", "8Series"),
        Row(1407.0, 2015, 100061, "1AA100061", "changsha", "6Series"),
        Row(2952.0, 2015, 100062, "1AA100062", "yichang", "9Series"),
        Row(1226.0, 2015, 100063, "1AA100063", "yichang", "2Series"),
        Row(865.0, 2015, 100064, "1AA100064", "zhuzhou", "6Series"),
        Row(901.0, 2015, 100065, "1AA100065", "xiangtan", "0Series"),
        Row(1864.0, 2015, 100066, "1AA100066", "zhuzhou", "6Series"),
        Row(412.0, 2015, 100068, "1AA100068", "guangzhou", "8Series"),
        Row(1491.0, 2015, 100069, "1AA100069", "xiangtan", "8Series"),
        Row(1350.0, 2015, 10007, "1AA10007", "xiangtan", "8Series"),
        Row(1567.0, 2015, 100070, "1AA100070", "guangzhou", "0Series"),
        Row(1973.0, 2015, 100071, "1AA100071", "guangzhou", "0Series"),
        Row(448.0, 2015, 100072, "1AA100072", "changsha", "4Series"),
        Row(2488.0, 2015, 100073, "1AA100073", "zhuzhou", "4Series"),
        Row(2507.0, 2015, 100075, "1AA100075", "shenzhen", "3Series"),
        Row(2077.0, 2015, 100077, "1AA100077", "yichang", "3Series"),
        Row(1434.0, 2015, 100078, "1AA100078", "yichang", "2Series"),
        Row(1098.0, 2015, 100079, "1AA100079", "xiangtan", "4Series"),
        Row(813.0, 2015, 10008, "1AA10008", "shenzhen", "5Series"),
        Row(954.0, 2015, 100080, "1AA100080", "shenzhen", "9Series"),
        Row(613.0, 2015, 100081, "1AA100081", "shenzhen", "5Series"),
        Row(2348.0, 2015, 100082, "1AA100082", "xiangtan", "5Series"),
        Row(2192.0, 2015, 100083, "1AA100083", "zhuzhou", "0Series"),
        Row(2826.0, 2015, 100084, "1AA100084", "guangzhou", "0Series")
      )
    )
  }
  )

  //TC_361
  test(
    "SELECT gamePointId, Latest_YEAR, deviceInformationId, imei, deliveryCity, series FROM " +
      "(select * from Carbon_automation_test2) SUB_QRY WHERE deliveryCity IN (\"changsha\")"
  )({
    checkAnswer(
      sql(
        "SELECT gamePointId, Latest_YEAR, deviceInformationId, imei, deliveryCity, series FROM " +
          "(select * from Carbon_automation_test2) SUB_QRY WHERE deliveryCity IN (\"changsha\")"
      ),
      Seq(Row(1341.0, 2015, 100002, "1AA100002", "changsha", "0Series"),
        Row(2572.0, 2015, 100006, "1AA100006", "changsha", "6Series"),
        Row(1991.0, 2015, 100007, "1AA100007", "changsha", "9Series"),
        Row(1442.0, 2015, 100008, "1AA100008", "changsha", "8Series"),
        Row(298.0, 2015, 10001, "1AA10001", "changsha", "2Series"),
        Row(355.0, 2015, 100013, "1AA100013", "changsha", "1Series"),
        Row(1873.0, 2015, 100016, "1AA100016", "changsha", "3Series"),
        Row(1778.0, 2015, 100021, "1AA100021", "changsha", "0Series"),
        Row(2483.0, 2015, 100024, "1AA100024", "changsha", "6Series"),
        Row(2142.0, 2015, 100035, "1AA100035", "changsha", "5Series"),
        Row(2224.0, 2015, 100036, "1AA100036", "changsha", "5Series"),
        Row(1407.0, 2015, 100061, "1AA100061", "changsha", "6Series"),
        Row(448.0, 2015, 100072, "1AA100072", "changsha", "4Series")
      )
    )
  }
  )

  //TC_362
  test(
    "SELECT Latest_YEAR, deviceInformationId, imei, deliveryCity, series, gamePointId FROM " +
      "(select * from Carbon_automation_test2) SUB_QRY"
  )({
    checkAnswer(
      sql(
        "SELECT Latest_YEAR, deviceInformationId, imei, deliveryCity, series, gamePointId FROM " +
          "(select * from Carbon_automation_test2) SUB_QRY"
      ),
      Seq(Row(2015, 1, "1AA1", "yichang", "7Series", 2738.562),
        Row(2015, 10, "1AA10", "yichang", "7Series", 1714.635),
        Row(2015, 100, "1AA100", "xiangtan", "5Series", 1271.0),
        Row(2015, 1000, "1AA1000", "wuhan", "5Series", 692.0),
        Row(2015, 10000, "1AA10000", "guangzhou", "7Series", 2175.0),
        Row(2015, 100000, "1AA100000", "wuhan", "9Series", 136.0),
        Row(2015, 1000000, "1AA1000000", "yichang", "7Series", 1600.0),
        Row(2015, 100001, "1AA100001", "xiangtan", "0Series", 505.0),
        Row(2015, 100002, "1AA100002", "changsha", "0Series", 1341.0),
        Row(2015, 100003, "1AA100003", "zhuzhou", "5Series", 2239.0),
        Row(2015, 100004, "1AA100004", "yichang", "4Series", 2970.0),
        Row(2015, 100005, "1AA100005", "yichang", "1Series", 2593.0),
        Row(2015, 100006, "1AA100006", "changsha", "6Series", 2572.0),
        Row(2015, 100007, "1AA100007", "changsha", "9Series", 1991.0),
        Row(2015, 100008, "1AA100008", "changsha", "8Series", 1442.0),
        Row(2015, 100009, "1AA100009", "yichang", "0Series", 1841.0),
        Row(2015, 10001, "1AA10001", "changsha", "2Series", 298.0),
        Row(2015, 100010, "1AA100010", "zhuzhou", "3Series", 79.0),
        Row(2015, 100011, "1AA100011", "guangzhou", "0Series", 202.0),
        Row(2015, 100012, "1AA100012", "xiangtan", "4Series", 568.0),
        Row(2015, 100013, "1AA100013", "changsha", "1Series", 355.0),
        Row(2015, 100014, "1AA100014", "zhuzhou", "5Series", 151.0),
        Row(2015, 100015, "1AA100015", "xiangtan", "4Series", 2863.0),
        Row(2015, 100016, "1AA100016", "changsha", "3Series", 1873.0),
        Row(2015, 100017, "1AA100017", "xiangtan", "9Series", 2205.0),
        Row(2015, 100018, "1AA100018", "yichang", "8Series", 441.0),
        Row(2015, 100019, "1AA100019", "zhuzhou", "5Series", 2194.0),
        Row(2015, 10002, "1AA10002", "wuhan", "0Series", 2972.0),
        Row(2015, 100020, "1AA100020", "shenzhen", "5Series", 256.0),
        Row(2015, 100021, "1AA100021", "changsha", "0Series", 1778.0),
        Row(2015, 100022, "1AA100022", "zhuzhou", "5Series", 1999.0),
        Row(2015, 100023, "1AA100023", "guangzhou", "5Series", 2194.0),
        Row(2015, 100024, "1AA100024", "changsha", "6Series", 2483.0),
        Row(2015, 100025, "1AA100025", "guangzhou", "0Series", 1724.0),
        Row(2015, 100026, "1AA100026", "yichang", "7Series", 1768.0),
        Row(2015, 100027, "1AA100027", "zhuzhou", "0Series", 2436.0),
        Row(2015, 100028, "1AA100028", "zhuzhou", "5Series", 2849.0),
        Row(2015, 100029, "1AA100029", "xiangtan", "2Series", 1691.0),
        Row(2015, 10003, "1AA10003", "xiangtan", "7Series", 2071.0),
        Row(2015, 100030, "1AA100030", "zhuzhou", "7Series", 1333.0),
        Row(2015, 100031, "1AA100031", "yichang", "7Series", 1080.0),
        Row(2015, 100032, "1AA100032", "shenzhen", "1Series", 1053.0),
        Row(2015, 100033, "1AA100033", "wuhan", "8Series", 760.0),
        Row(2015, 100034, "1AA100034", "guangzhou", "2Series", 2061.0),
        Row(2015, 100035, "1AA100035", "changsha", "5Series", 2142.0),
        Row(2015, 100036, "1AA100036", "changsha", "5Series", 2224.0),
        Row(2015, 100037, "1AA100037", "xiangtan", "7Series", 1015.0),
        Row(2015, 100038, "1AA100038", "shenzhen", "6Series", 1229.0),
        Row(2015, 100039, "1AA100039", "shenzhen", "8Series", 1750.0),
        Row(2015, 10004, "1AA10004", "guangzhou", "5Series", 1717.0),
        Row(2015, 100040, "1AA100040", "yichang", "8Series", 2078.0),
        Row(2015, 100041, "1AA100041", "shenzhen", "5Series", 2734.0),
        Row(2015, 100042, "1AA100042", "shenzhen", "3Series", 2745.0),
        Row(2015, 100043, "1AA100043", "guangzhou", "9Series", 571.0),
        Row(2015, 100044, "1AA100044", "guangzhou", "8Series", 1697.0),
        Row(2015, 100045, "1AA100045", "xiangtan", "2Series", 2553.0),
        Row(2015, 100046, "1AA100046", "guangzhou", "3Series", 1077.0),
        Row(2015, 100047, "1AA100047", "zhuzhou", "9Series", 1823.0),
        Row(2015, 100048, "1AA100048", "guangzhou", "3Series", 2399.0),
        Row(2015, 100049, "1AA100049", "guangzhou", "0Series", 2890.0),
        Row(2015, 10005, "1AA10005", "xiangtan", "8Series", 1608.0),
        Row(2015, 100050, "1AA100050", "yichang", "2Series", 29.0),
        Row(2015, 100051, "1AA100051", "guangzhou", "2Series", 1407.0),
        Row(2015, 100052, "1AA100052", "zhuzhou", "6Series", 845.0),
        Row(2015, 100053, "1AA100053", "wuhan", "2Series", 1655.0),
        Row(2015, 100054, "1AA100054", "shenzhen", "7Series", 1368.0),
        Row(2015, 100055, "1AA100055", "yichang", "7Series", 1728.0),
        Row(2015, 100056, "1AA100056", "wuhan", "6Series", 750.0),
        Row(2015, 100057, "1AA100057", "zhuzhou", "9Series", 2288.0),
        Row(2015, 100058, "1AA100058", "guangzhou", "5Series", 2635.0),
        Row(2015, 100059, "1AA100059", "shenzhen", "4Series", 1337.0),
        Row(2015, 10006, "1AA10006", "guangzhou", "3Series", 2478.0),
        Row(2015, 100060, "1AA100060", "xiangtan", "8Series", 538.0),
        Row(2015, 100061, "1AA100061", "changsha", "6Series", 1407.0),
        Row(2015, 100062, "1AA100062", "yichang", "9Series", 2952.0),
        Row(2015, 100063, "1AA100063", "yichang", "2Series", 1226.0),
        Row(2015, 100064, "1AA100064", "zhuzhou", "6Series", 865.0),
        Row(2015, 100065, "1AA100065", "xiangtan", "0Series", 901.0),
        Row(2015, 100066, "1AA100066", "zhuzhou", "6Series", 1864.0),
        Row(2015, 100067, "1AA100067", "wuhan", "4Series", 572.0),
        Row(2015, 100068, "1AA100068", "guangzhou", "8Series", 412.0),
        Row(2015, 100069, "1AA100069", "xiangtan", "8Series", 1491.0),
        Row(2015, 10007, "1AA10007", "xiangtan", "8Series", 1350.0),
        Row(2015, 100070, "1AA100070", "guangzhou", "0Series", 1567.0),
        Row(2015, 100071, "1AA100071", "guangzhou", "0Series", 1973.0),
        Row(2015, 100072, "1AA100072", "changsha", "4Series", 448.0),
        Row(2015, 100073, "1AA100073", "zhuzhou", "4Series", 2488.0),
        Row(2015, 100074, "1AA100074", "wuhan", "6Series", 907.0),
        Row(2015, 100075, "1AA100075", "shenzhen", "3Series", 2507.0),
        Row(2015, 100076, "1AA100076", "wuhan", "0Series", 732.0),
        Row(2015, 100077, "1AA100077", "yichang", "3Series", 2077.0),
        Row(2015, 100078, "1AA100078", "yichang", "2Series", 1434.0),
        Row(2015, 100079, "1AA100079", "xiangtan", "4Series", 1098.0),
        Row(2015, 10008, "1AA10008", "shenzhen", "5Series", 813.0),
        Row(2015, 100080, "1AA100080", "shenzhen", "9Series", 954.0),
        Row(2015, 100081, "1AA100081", "shenzhen", "5Series", 613.0),
        Row(2015, 100082, "1AA100082", "xiangtan", "5Series", 2348.0),
        Row(2015, 100083, "1AA100083", "zhuzhou", "0Series", 2192.0),
        Row(2015, 100084, "1AA100084", "guangzhou", "0Series", 2826.0)
      )
    )
  }
  )

  //TC_363
  test(
    "SELECT Latest_YEAR, deviceInformationId, imei, deliveryCity, series, gamePointId FROM " +
      "(select * from Carbon_automation_test2) SUB_QRY ORDER BY deviceInformationId ASC"
  )({
    checkAnswer(
      sql(
        "SELECT Latest_YEAR, deviceInformationId, imei, deliveryCity, series, gamePointId FROM " +
          "(select * from Carbon_automation_test2) SUB_QRY ORDER BY deviceInformationId ASC"
      ),
      Seq(Row(2015, 1, "1AA1", "yichang", "7Series", 2738.562),
        Row(2015, 10, "1AA10", "yichang", "7Series", 1714.635),
        Row(2015, 100, "1AA100", "xiangtan", "5Series", 1271.0),
        Row(2015, 1000, "1AA1000", "wuhan", "5Series", 692.0),
        Row(2015, 10000, "1AA10000", "guangzhou", "7Series", 2175.0),
        Row(2015, 10001, "1AA10001", "changsha", "2Series", 298.0),
        Row(2015, 10002, "1AA10002", "wuhan", "0Series", 2972.0),
        Row(2015, 10003, "1AA10003", "xiangtan", "7Series", 2071.0),
        Row(2015, 10004, "1AA10004", "guangzhou", "5Series", 1717.0),
        Row(2015, 10005, "1AA10005", "xiangtan", "8Series", 1608.0),
        Row(2015, 10006, "1AA10006", "guangzhou", "3Series", 2478.0),
        Row(2015, 10007, "1AA10007", "xiangtan", "8Series", 1350.0),
        Row(2015, 10008, "1AA10008", "shenzhen", "5Series", 813.0),
        Row(2015, 100000, "1AA100000", "wuhan", "9Series", 136.0),
        Row(2015, 100001, "1AA100001", "xiangtan", "0Series", 505.0),
        Row(2015, 100002, "1AA100002", "changsha", "0Series", 1341.0),
        Row(2015, 100003, "1AA100003", "zhuzhou", "5Series", 2239.0),
        Row(2015, 100004, "1AA100004", "yichang", "4Series", 2970.0),
        Row(2015, 100005, "1AA100005", "yichang", "1Series", 2593.0),
        Row(2015, 100006, "1AA100006", "changsha", "6Series", 2572.0),
        Row(2015, 100007, "1AA100007", "changsha", "9Series", 1991.0),
        Row(2015, 100008, "1AA100008", "changsha", "8Series", 1442.0),
        Row(2015, 100009, "1AA100009", "yichang", "0Series", 1841.0),
        Row(2015, 100010, "1AA100010", "zhuzhou", "3Series", 79.0),
        Row(2015, 100011, "1AA100011", "guangzhou", "0Series", 202.0),
        Row(2015, 100012, "1AA100012", "xiangtan", "4Series", 568.0),
        Row(2015, 100013, "1AA100013", "changsha", "1Series", 355.0),
        Row(2015, 100014, "1AA100014", "zhuzhou", "5Series", 151.0),
        Row(2015, 100015, "1AA100015", "xiangtan", "4Series", 2863.0),
        Row(2015, 100016, "1AA100016", "changsha", "3Series", 1873.0),
        Row(2015, 100017, "1AA100017", "xiangtan", "9Series", 2205.0),
        Row(2015, 100018, "1AA100018", "yichang", "8Series", 441.0),
        Row(2015, 100019, "1AA100019", "zhuzhou", "5Series", 2194.0),
        Row(2015, 100020, "1AA100020", "shenzhen", "5Series", 256.0),
        Row(2015, 100021, "1AA100021", "changsha", "0Series", 1778.0),
        Row(2015, 100022, "1AA100022", "zhuzhou", "5Series", 1999.0),
        Row(2015, 100023, "1AA100023", "guangzhou", "5Series", 2194.0),
        Row(2015, 100024, "1AA100024", "changsha", "6Series", 2483.0),
        Row(2015, 100025, "1AA100025", "guangzhou", "0Series", 1724.0),
        Row(2015, 100026, "1AA100026", "yichang", "7Series", 1768.0),
        Row(2015, 100027, "1AA100027", "zhuzhou", "0Series", 2436.0),
        Row(2015, 100028, "1AA100028", "zhuzhou", "5Series", 2849.0),
        Row(2015, 100029, "1AA100029", "xiangtan", "2Series", 1691.0),
        Row(2015, 100030, "1AA100030", "zhuzhou", "7Series", 1333.0),
        Row(2015, 100031, "1AA100031", "yichang", "7Series", 1080.0),
        Row(2015, 100032, "1AA100032", "shenzhen", "1Series", 1053.0),
        Row(2015, 100033, "1AA100033", "wuhan", "8Series", 760.0),
        Row(2015, 100034, "1AA100034", "guangzhou", "2Series", 2061.0),
        Row(2015, 100035, "1AA100035", "changsha", "5Series", 2142.0),
        Row(2015, 100036, "1AA100036", "changsha", "5Series", 2224.0),
        Row(2015, 100037, "1AA100037", "xiangtan", "7Series", 1015.0),
        Row(2015, 100038, "1AA100038", "shenzhen", "6Series", 1229.0),
        Row(2015, 100039, "1AA100039", "shenzhen", "8Series", 1750.0),
        Row(2015, 100040, "1AA100040", "yichang", "8Series", 2078.0),
        Row(2015, 100041, "1AA100041", "shenzhen", "5Series", 2734.0),
        Row(2015, 100042, "1AA100042", "shenzhen", "3Series", 2745.0),
        Row(2015, 100043, "1AA100043", "guangzhou", "9Series", 571.0),
        Row(2015, 100044, "1AA100044", "guangzhou", "8Series", 1697.0),
        Row(2015, 100045, "1AA100045", "xiangtan", "2Series", 2553.0),
        Row(2015, 100046, "1AA100046", "guangzhou", "3Series", 1077.0),
        Row(2015, 100047, "1AA100047", "zhuzhou", "9Series", 1823.0),
        Row(2015, 100048, "1AA100048", "guangzhou", "3Series", 2399.0),
        Row(2015, 100049, "1AA100049", "guangzhou", "0Series", 2890.0),
        Row(2015, 100050, "1AA100050", "yichang", "2Series", 29.0),
        Row(2015, 100051, "1AA100051", "guangzhou", "2Series", 1407.0),
        Row(2015, 100052, "1AA100052", "zhuzhou", "6Series", 845.0),
        Row(2015, 100053, "1AA100053", "wuhan", "2Series", 1655.0),
        Row(2015, 100054, "1AA100054", "shenzhen", "7Series", 1368.0),
        Row(2015, 100055, "1AA100055", "yichang", "7Series", 1728.0),
        Row(2015, 100056, "1AA100056", "wuhan", "6Series", 750.0),
        Row(2015, 100057, "1AA100057", "zhuzhou", "9Series", 2288.0),
        Row(2015, 100058, "1AA100058", "guangzhou", "5Series", 2635.0),
        Row(2015, 100059, "1AA100059", "shenzhen", "4Series", 1337.0),
        Row(2015, 100060, "1AA100060", "xiangtan", "8Series", 538.0),
        Row(2015, 100061, "1AA100061", "changsha", "6Series", 1407.0),
        Row(2015, 100062, "1AA100062", "yichang", "9Series", 2952.0),
        Row(2015, 100063, "1AA100063", "yichang", "2Series", 1226.0),
        Row(2015, 100064, "1AA100064", "zhuzhou", "6Series", 865.0),
        Row(2015, 100065, "1AA100065", "xiangtan", "0Series", 901.0),
        Row(2015, 100066, "1AA100066", "zhuzhou", "6Series", 1864.0),
        Row(2015, 100067, "1AA100067", "wuhan", "4Series", 572.0),
        Row(2015, 100068, "1AA100068", "guangzhou", "8Series", 412.0),
        Row(2015, 100069, "1AA100069", "xiangtan", "8Series", 1491.0),
        Row(2015, 100070, "1AA100070", "guangzhou", "0Series", 1567.0),
        Row(2015, 100071, "1AA100071", "guangzhou", "0Series", 1973.0),
        Row(2015, 100072, "1AA100072", "changsha", "4Series", 448.0),
        Row(2015, 100073, "1AA100073", "zhuzhou", "4Series", 2488.0),
        Row(2015, 100074, "1AA100074", "wuhan", "6Series", 907.0),
        Row(2015, 100075, "1AA100075", "shenzhen", "3Series", 2507.0),
        Row(2015, 100076, "1AA100076", "wuhan", "0Series", 732.0),
        Row(2015, 100077, "1AA100077", "yichang", "3Series", 2077.0),
        Row(2015, 100078, "1AA100078", "yichang", "2Series", 1434.0),
        Row(2015, 100079, "1AA100079", "xiangtan", "4Series", 1098.0),
        Row(2015, 100080, "1AA100080", "shenzhen", "9Series", 954.0),
        Row(2015, 100081, "1AA100081", "shenzhen", "5Series", 613.0),
        Row(2015, 100082, "1AA100082", "xiangtan", "5Series", 2348.0),
        Row(2015, 100083, "1AA100083", "zhuzhou", "0Series", 2192.0),
        Row(2015, 100084, "1AA100084", "guangzhou", "0Series", 2826.0),
        Row(2015, 1000000, "1AA1000000", "yichang", "7Series", 1600.0)
      )
    )
  }
  )

  //TC_364
  test(
    "SELECT Latest_YEAR, deviceInformationId, imei, deliveryCity, series, gamePointId FROM " +
      "(select * from Carbon_automation_test2) SUB_QRY ORDER BY deviceInformationId DESC"
  )({
    checkAnswer(
      sql(
        "SELECT Latest_YEAR, deviceInformationId, imei, deliveryCity, series, gamePointId FROM " +
          "(select * from Carbon_automation_test2) SUB_QRY ORDER BY deviceInformationId DESC"
      ),
      Seq(Row(2015, 1000000, "1AA1000000", "yichang", "7Series", 1600.0),
        Row(2015, 100084, "1AA100084", "guangzhou", "0Series", 2826.0),
        Row(2015, 100083, "1AA100083", "zhuzhou", "0Series", 2192.0),
        Row(2015, 100082, "1AA100082", "xiangtan", "5Series", 2348.0),
        Row(2015, 100081, "1AA100081", "shenzhen", "5Series", 613.0),
        Row(2015, 100080, "1AA100080", "shenzhen", "9Series", 954.0),
        Row(2015, 100079, "1AA100079", "xiangtan", "4Series", 1098.0),
        Row(2015, 100078, "1AA100078", "yichang", "2Series", 1434.0),
        Row(2015, 100077, "1AA100077", "yichang", "3Series", 2077.0),
        Row(2015, 100076, "1AA100076", "wuhan", "0Series", 732.0),
        Row(2015, 100075, "1AA100075", "shenzhen", "3Series", 2507.0),
        Row(2015, 100074, "1AA100074", "wuhan", "6Series", 907.0),
        Row(2015, 100073, "1AA100073", "zhuzhou", "4Series", 2488.0),
        Row(2015, 100072, "1AA100072", "changsha", "4Series", 448.0),
        Row(2015, 100071, "1AA100071", "guangzhou", "0Series", 1973.0),
        Row(2015, 100070, "1AA100070", "guangzhou", "0Series", 1567.0),
        Row(2015, 100069, "1AA100069", "xiangtan", "8Series", 1491.0),
        Row(2015, 100068, "1AA100068", "guangzhou", "8Series", 412.0),
        Row(2015, 100067, "1AA100067", "wuhan", "4Series", 572.0),
        Row(2015, 100066, "1AA100066", "zhuzhou", "6Series", 1864.0),
        Row(2015, 100065, "1AA100065", "xiangtan", "0Series", 901.0),
        Row(2015, 100064, "1AA100064", "zhuzhou", "6Series", 865.0),
        Row(2015, 100063, "1AA100063", "yichang", "2Series", 1226.0),
        Row(2015, 100062, "1AA100062", "yichang", "9Series", 2952.0),
        Row(2015, 100061, "1AA100061", "changsha", "6Series", 1407.0),
        Row(2015, 100060, "1AA100060", "xiangtan", "8Series", 538.0),
        Row(2015, 100059, "1AA100059", "shenzhen", "4Series", 1337.0),
        Row(2015, 100058, "1AA100058", "guangzhou", "5Series", 2635.0),
        Row(2015, 100057, "1AA100057", "zhuzhou", "9Series", 2288.0),
        Row(2015, 100056, "1AA100056", "wuhan", "6Series", 750.0),
        Row(2015, 100055, "1AA100055", "yichang", "7Series", 1728.0),
        Row(2015, 100054, "1AA100054", "shenzhen", "7Series", 1368.0),
        Row(2015, 100053, "1AA100053", "wuhan", "2Series", 1655.0),
        Row(2015, 100052, "1AA100052", "zhuzhou", "6Series", 845.0),
        Row(2015, 100051, "1AA100051", "guangzhou", "2Series", 1407.0),
        Row(2015, 100050, "1AA100050", "yichang", "2Series", 29.0),
        Row(2015, 100049, "1AA100049", "guangzhou", "0Series", 2890.0),
        Row(2015, 100048, "1AA100048", "guangzhou", "3Series", 2399.0),
        Row(2015, 100047, "1AA100047", "zhuzhou", "9Series", 1823.0),
        Row(2015, 100046, "1AA100046", "guangzhou", "3Series", 1077.0),
        Row(2015, 100045, "1AA100045", "xiangtan", "2Series", 2553.0),
        Row(2015, 100044, "1AA100044", "guangzhou", "8Series", 1697.0),
        Row(2015, 100043, "1AA100043", "guangzhou", "9Series", 571.0),
        Row(2015, 100042, "1AA100042", "shenzhen", "3Series", 2745.0),
        Row(2015, 100041, "1AA100041", "shenzhen", "5Series", 2734.0),
        Row(2015, 100040, "1AA100040", "yichang", "8Series", 2078.0),
        Row(2015, 100039, "1AA100039", "shenzhen", "8Series", 1750.0),
        Row(2015, 100038, "1AA100038", "shenzhen", "6Series", 1229.0),
        Row(2015, 100037, "1AA100037", "xiangtan", "7Series", 1015.0),
        Row(2015, 100036, "1AA100036", "changsha", "5Series", 2224.0),
        Row(2015, 100035, "1AA100035", "changsha", "5Series", 2142.0),
        Row(2015, 100034, "1AA100034", "guangzhou", "2Series", 2061.0),
        Row(2015, 100033, "1AA100033", "wuhan", "8Series", 760.0),
        Row(2015, 100032, "1AA100032", "shenzhen", "1Series", 1053.0),
        Row(2015, 100031, "1AA100031", "yichang", "7Series", 1080.0),
        Row(2015, 100030, "1AA100030", "zhuzhou", "7Series", 1333.0),
        Row(2015, 100029, "1AA100029", "xiangtan", "2Series", 1691.0),
        Row(2015, 100028, "1AA100028", "zhuzhou", "5Series", 2849.0),
        Row(2015, 100027, "1AA100027", "zhuzhou", "0Series", 2436.0),
        Row(2015, 100026, "1AA100026", "yichang", "7Series", 1768.0),
        Row(2015, 100025, "1AA100025", "guangzhou", "0Series", 1724.0),
        Row(2015, 100024, "1AA100024", "changsha", "6Series", 2483.0),
        Row(2015, 100023, "1AA100023", "guangzhou", "5Series", 2194.0),
        Row(2015, 100022, "1AA100022", "zhuzhou", "5Series", 1999.0),
        Row(2015, 100021, "1AA100021", "changsha", "0Series", 1778.0),
        Row(2015, 100020, "1AA100020", "shenzhen", "5Series", 256.0),
        Row(2015, 100019, "1AA100019", "zhuzhou", "5Series", 2194.0),
        Row(2015, 100018, "1AA100018", "yichang", "8Series", 441.0),
        Row(2015, 100017, "1AA100017", "xiangtan", "9Series", 2205.0),
        Row(2015, 100016, "1AA100016", "changsha", "3Series", 1873.0),
        Row(2015, 100015, "1AA100015", "xiangtan", "4Series", 2863.0),
        Row(2015, 100014, "1AA100014", "zhuzhou", "5Series", 151.0),
        Row(2015, 100013, "1AA100013", "changsha", "1Series", 355.0),
        Row(2015, 100012, "1AA100012", "xiangtan", "4Series", 568.0),
        Row(2015, 100011, "1AA100011", "guangzhou", "0Series", 202.0),
        Row(2015, 100010, "1AA100010", "zhuzhou", "3Series", 79.0),
        Row(2015, 100009, "1AA100009", "yichang", "0Series", 1841.0),
        Row(2015, 100008, "1AA100008", "changsha", "8Series", 1442.0),
        Row(2015, 100007, "1AA100007", "changsha", "9Series", 1991.0),
        Row(2015, 100006, "1AA100006", "changsha", "6Series", 2572.0),
        Row(2015, 100005, "1AA100005", "yichang", "1Series", 2593.0),
        Row(2015, 100004, "1AA100004", "yichang", "4Series", 2970.0),
        Row(2015, 100003, "1AA100003", "zhuzhou", "5Series", 2239.0),
        Row(2015, 100002, "1AA100002", "changsha", "0Series", 1341.0),
        Row(2015, 100001, "1AA100001", "xiangtan", "0Series", 505.0),
        Row(2015, 100000, "1AA100000", "wuhan", "9Series", 136.0),
        Row(2015, 10008, "1AA10008", "shenzhen", "5Series", 813.0),
        Row(2015, 10007, "1AA10007", "xiangtan", "8Series", 1350.0),
        Row(2015, 10006, "1AA10006", "guangzhou", "3Series", 2478.0),
        Row(2015, 10005, "1AA10005", "xiangtan", "8Series", 1608.0),
        Row(2015, 10004, "1AA10004", "guangzhou", "5Series", 1717.0),
        Row(2015, 10003, "1AA10003", "xiangtan", "7Series", 2071.0),
        Row(2015, 10002, "1AA10002", "wuhan", "0Series", 2972.0),
        Row(2015, 10001, "1AA10001", "changsha", "2Series", 298.0),
        Row(2015, 10000, "1AA10000", "guangzhou", "7Series", 2175.0),
        Row(2015, 1000, "1AA1000", "wuhan", "5Series", 692.0),
        Row(2015, 100, "1AA100", "xiangtan", "5Series", 1271.0),
        Row(2015, 10, "1AA10", "yichang", "7Series", 1714.635),
        Row(2015, 1, "1AA1", "yichang", "7Series", 2738.562)
      )
    )
  }
  )

  //TC_369
  test(
    "SELECT series, gamePointId, deviceInformationId, Latest_YEAR, imei, deliveryCity FROM (select * from Carbon_automation_test2) SUB_QRY ORDER BY imei ASC, deliveryCity ASC, series ASC"
  )({
    checkAnswer(
      sql(
        "SELECT series, gamePointId, deviceInformationId, Latest_YEAR, imei, deliveryCity FROM (select * from Carbon_automation_test2) SUB_QRY ORDER BY imei ASC, deliveryCity ASC, series ASC"
      ),
      Seq(Row("7Series", 2738.562, 1, 2015, "1AA1", "yichang"),
        Row("7Series", 1714.635, 10, 2015, "1AA10", "yichang"),
        Row("5Series", 1271.0, 100, 2015, "1AA100", "xiangtan"),
        Row("5Series", 692.0, 1000, 2015, "1AA1000", "wuhan"),
        Row("7Series", 2175.0, 10000, 2015, "1AA10000", "guangzhou"),
        Row("9Series", 136.0, 100000, 2015, "1AA100000", "wuhan"),
        Row("7Series", 1600.0, 1000000, 2015, "1AA1000000", "yichang"),
        Row("0Series", 505.0, 100001, 2015, "1AA100001", "xiangtan"),
        Row("0Series", 1341.0, 100002, 2015, "1AA100002", "changsha"),
        Row("5Series", 2239.0, 100003, 2015, "1AA100003", "zhuzhou"),
        Row("4Series", 2970.0, 100004, 2015, "1AA100004", "yichang"),
        Row("1Series", 2593.0, 100005, 2015, "1AA100005", "yichang"),
        Row("6Series", 2572.0, 100006, 2015, "1AA100006", "changsha"),
        Row("9Series", 1991.0, 100007, 2015, "1AA100007", "changsha"),
        Row("8Series", 1442.0, 100008, 2015, "1AA100008", "changsha"),
        Row("0Series", 1841.0, 100009, 2015, "1AA100009", "yichang"),
        Row("2Series", 298.0, 10001, 2015, "1AA10001", "changsha"),
        Row("3Series", 79.0, 100010, 2015, "1AA100010", "zhuzhou"),
        Row("0Series", 202.0, 100011, 2015, "1AA100011", "guangzhou"),
        Row("4Series", 568.0, 100012, 2015, "1AA100012", "xiangtan"),
        Row("1Series", 355.0, 100013, 2015, "1AA100013", "changsha"),
        Row("5Series", 151.0, 100014, 2015, "1AA100014", "zhuzhou"),
        Row("4Series", 2863.0, 100015, 2015, "1AA100015", "xiangtan"),
        Row("3Series", 1873.0, 100016, 2015, "1AA100016", "changsha"),
        Row("9Series", 2205.0, 100017, 2015, "1AA100017", "xiangtan"),
        Row("8Series", 441.0, 100018, 2015, "1AA100018", "yichang"),
        Row("5Series", 2194.0, 100019, 2015, "1AA100019", "zhuzhou"),
        Row("0Series", 2972.0, 10002, 2015, "1AA10002", "wuhan"),
        Row("5Series", 256.0, 100020, 2015, "1AA100020", "shenzhen"),
        Row("0Series", 1778.0, 100021, 2015, "1AA100021", "changsha"),
        Row("5Series", 1999.0, 100022, 2015, "1AA100022", "zhuzhou"),
        Row("5Series", 2194.0, 100023, 2015, "1AA100023", "guangzhou"),
        Row("6Series", 2483.0, 100024, 2015, "1AA100024", "changsha"),
        Row("0Series", 1724.0, 100025, 2015, "1AA100025", "guangzhou"),
        Row("7Series", 1768.0, 100026, 2015, "1AA100026", "yichang"),
        Row("0Series", 2436.0, 100027, 2015, "1AA100027", "zhuzhou"),
        Row("5Series", 2849.0, 100028, 2015, "1AA100028", "zhuzhou"),
        Row("2Series", 1691.0, 100029, 2015, "1AA100029", "xiangtan"),
        Row("7Series", 2071.0, 10003, 2015, "1AA10003", "xiangtan"),
        Row("7Series", 1333.0, 100030, 2015, "1AA100030", "zhuzhou"),
        Row("7Series", 1080.0, 100031, 2015, "1AA100031", "yichang"),
        Row("1Series", 1053.0, 100032, 2015, "1AA100032", "shenzhen"),
        Row("8Series", 760.0, 100033, 2015, "1AA100033", "wuhan"),
        Row("2Series", 2061.0, 100034, 2015, "1AA100034", "guangzhou"),
        Row("5Series", 2142.0, 100035, 2015, "1AA100035", "changsha"),
        Row("5Series", 2224.0, 100036, 2015, "1AA100036", "changsha"),
        Row("7Series", 1015.0, 100037, 2015, "1AA100037", "xiangtan"),
        Row("6Series", 1229.0, 100038, 2015, "1AA100038", "shenzhen"),
        Row("8Series", 1750.0, 100039, 2015, "1AA100039", "shenzhen"),
        Row("5Series", 1717.0, 10004, 2015, "1AA10004", "guangzhou"),
        Row("8Series", 2078.0, 100040, 2015, "1AA100040", "yichang"),
        Row("5Series", 2734.0, 100041, 2015, "1AA100041", "shenzhen"),
        Row("3Series", 2745.0, 100042, 2015, "1AA100042", "shenzhen"),
        Row("9Series", 571.0, 100043, 2015, "1AA100043", "guangzhou"),
        Row("8Series", 1697.0, 100044, 2015, "1AA100044", "guangzhou"),
        Row("2Series", 2553.0, 100045, 2015, "1AA100045", "xiangtan"),
        Row("3Series", 1077.0, 100046, 2015, "1AA100046", "guangzhou"),
        Row("9Series", 1823.0, 100047, 2015, "1AA100047", "zhuzhou"),
        Row("3Series", 2399.0, 100048, 2015, "1AA100048", "guangzhou"),
        Row("0Series", 2890.0, 100049, 2015, "1AA100049", "guangzhou"),
        Row("8Series", 1608.0, 10005, 2015, "1AA10005", "xiangtan"),
        Row("2Series", 29.0, 100050, 2015, "1AA100050", "yichang"),
        Row("2Series", 1407.0, 100051, 2015, "1AA100051", "guangzhou"),
        Row("6Series", 845.0, 100052, 2015, "1AA100052", "zhuzhou"),
        Row("2Series", 1655.0, 100053, 2015, "1AA100053", "wuhan"),
        Row("7Series", 1368.0, 100054, 2015, "1AA100054", "shenzhen"),
        Row("7Series", 1728.0, 100055, 2015, "1AA100055", "yichang"),
        Row("6Series", 750.0, 100056, 2015, "1AA100056", "wuhan"),
        Row("9Series", 2288.0, 100057, 2015, "1AA100057", "zhuzhou"),
        Row("5Series", 2635.0, 100058, 2015, "1AA100058", "guangzhou"),
        Row("4Series", 1337.0, 100059, 2015, "1AA100059", "shenzhen"),
        Row("3Series", 2478.0, 10006, 2015, "1AA10006", "guangzhou"),
        Row("8Series", 538.0, 100060, 2015, "1AA100060", "xiangtan"),
        Row("6Series", 1407.0, 100061, 2015, "1AA100061", "changsha"),
        Row("9Series", 2952.0, 100062, 2015, "1AA100062", "yichang"),
        Row("2Series", 1226.0, 100063, 2015, "1AA100063", "yichang"),
        Row("6Series", 865.0, 100064, 2015, "1AA100064", "zhuzhou"),
        Row("0Series", 901.0, 100065, 2015, "1AA100065", "xiangtan"),
        Row("6Series", 1864.0, 100066, 2015, "1AA100066", "zhuzhou"),
        Row("4Series", 572.0, 100067, 2015, "1AA100067", "wuhan"),
        Row("8Series", 412.0, 100068, 2015, "1AA100068", "guangzhou"),
        Row("8Series", 1491.0, 100069, 2015, "1AA100069", "xiangtan"),
        Row("8Series", 1350.0, 10007, 2015, "1AA10007", "xiangtan"),
        Row("0Series", 1567.0, 100070, 2015, "1AA100070", "guangzhou"),
        Row("0Series", 1973.0, 100071, 2015, "1AA100071", "guangzhou"),
        Row("4Series", 448.0, 100072, 2015, "1AA100072", "changsha"),
        Row("4Series", 2488.0, 100073, 2015, "1AA100073", "zhuzhou"),
        Row("6Series", 907.0, 100074, 2015, "1AA100074", "wuhan"),
        Row("3Series", 2507.0, 100075, 2015, "1AA100075", "shenzhen"),
        Row("0Series", 732.0, 100076, 2015, "1AA100076", "wuhan"),
        Row("3Series", 2077.0, 100077, 2015, "1AA100077", "yichang"),
        Row("2Series", 1434.0, 100078, 2015, "1AA100078", "yichang"),
        Row("4Series", 1098.0, 100079, 2015, "1AA100079", "xiangtan"),
        Row("5Series", 813.0, 10008, 2015, "1AA10008", "shenzhen"),
        Row("9Series", 954.0, 100080, 2015, "1AA100080", "shenzhen"),
        Row("5Series", 613.0, 100081, 2015, "1AA100081", "shenzhen"),
        Row("5Series", 2348.0, 100082, 2015, "1AA100082", "xiangtan"),
        Row("0Series", 2192.0, 100083, 2015, "1AA100083", "zhuzhou"),
        Row("0Series", 2826.0, 100084, 2015, "1AA100084", "guangzhou")
      )
    )
  }
  )

  //TC_372
  test(
    "SELECT Latest_YEAR, deviceInformationId, imei, deliveryCity, series, gamePointId FROM (select * from Carbon_automation_test2) SUB_QRY ORDER BY gamePointId ASC"
  )({
    checkAnswer(
      sql(
        "SELECT Latest_YEAR, deviceInformationId, imei, deliveryCity, series, gamePointId FROM (select * from Carbon_automation_test2) SUB_QRY ORDER BY gamePointId ASC"
      ),
      Seq(Row(2015, 100050, "1AA100050", "yichang", "2Series", 29.0),
        Row(2015, 100010, "1AA100010", "zhuzhou", "3Series", 79.0),
        Row(2015, 100000, "1AA100000", "wuhan", "9Series", 136.0),
        Row(2015, 100014, "1AA100014", "zhuzhou", "5Series", 151.0),
        Row(2015, 100011, "1AA100011", "guangzhou", "0Series", 202.0),
        Row(2015, 100020, "1AA100020", "shenzhen", "5Series", 256.0),
        Row(2015, 10001, "1AA10001", "changsha", "2Series", 298.0),
        Row(2015, 100013, "1AA100013", "changsha", "1Series", 355.0),
        Row(2015, 100068, "1AA100068", "guangzhou", "8Series", 412.0),
        Row(2015, 100018, "1AA100018", "yichang", "8Series", 441.0),
        Row(2015, 100072, "1AA100072", "changsha", "4Series", 448.0),
        Row(2015, 100001, "1AA100001", "xiangtan", "0Series", 505.0),
        Row(2015, 100060, "1AA100060", "xiangtan", "8Series", 538.0),
        Row(2015, 100012, "1AA100012", "xiangtan", "4Series", 568.0),
        Row(2015, 100043, "1AA100043", "guangzhou", "9Series", 571.0),
        Row(2015, 100067, "1AA100067", "wuhan", "4Series", 572.0),
        Row(2015, 100081, "1AA100081", "shenzhen", "5Series", 613.0),
        Row(2015, 1000, "1AA1000", "wuhan", "5Series", 692.0),
        Row(2015, 100076, "1AA100076", "wuhan", "0Series", 732.0),
        Row(2015, 100056, "1AA100056", "wuhan", "6Series", 750.0),
        Row(2015, 100033, "1AA100033", "wuhan", "8Series", 760.0),
        Row(2015, 10008, "1AA10008", "shenzhen", "5Series", 813.0),
        Row(2015, 100052, "1AA100052", "zhuzhou", "6Series", 845.0),
        Row(2015, 100064, "1AA100064", "zhuzhou", "6Series", 865.0),
        Row(2015, 100065, "1AA100065", "xiangtan", "0Series", 901.0),
        Row(2015, 100074, "1AA100074", "wuhan", "6Series", 907.0),
        Row(2015, 100080, "1AA100080", "shenzhen", "9Series", 954.0),
        Row(2015, 100037, "1AA100037", "xiangtan", "7Series", 1015.0),
        Row(2015, 100032, "1AA100032", "shenzhen", "1Series", 1053.0),
        Row(2015, 100046, "1AA100046", "guangzhou", "3Series", 1077.0),
        Row(2015, 100031, "1AA100031", "yichang", "7Series", 1080.0),
        Row(2015, 100079, "1AA100079", "xiangtan", "4Series", 1098.0),
        Row(2015, 100063, "1AA100063", "yichang", "2Series", 1226.0),
        Row(2015, 100038, "1AA100038", "shenzhen", "6Series", 1229.0),
        Row(2015, 100, "1AA100", "xiangtan", "5Series", 1271.0),
        Row(2015, 100030, "1AA100030", "zhuzhou", "7Series", 1333.0),
        Row(2015, 100059, "1AA100059", "shenzhen", "4Series", 1337.0),
        Row(2015, 100002, "1AA100002", "changsha", "0Series", 1341.0),
        Row(2015, 10007, "1AA10007", "xiangtan", "8Series", 1350.0),
        Row(2015, 100054, "1AA100054", "shenzhen", "7Series", 1368.0),
        Row(2015, 100051, "1AA100051", "guangzhou", "2Series", 1407.0),
        Row(2015, 100061, "1AA100061", "changsha", "6Series", 1407.0),
        Row(2015, 100078, "1AA100078", "yichang", "2Series", 1434.0),
        Row(2015, 100008, "1AA100008", "changsha", "8Series", 1442.0),
        Row(2015, 100069, "1AA100069", "xiangtan", "8Series", 1491.0),
        Row(2015, 100070, "1AA100070", "guangzhou", "0Series", 1567.0),
        Row(2015, 1000000, "1AA1000000", "yichang", "7Series", 1600.0),
        Row(2015, 10005, "1AA10005", "xiangtan", "8Series", 1608.0),
        Row(2015, 100053, "1AA100053", "wuhan", "2Series", 1655.0),
        Row(2015, 100029, "1AA100029", "xiangtan", "2Series", 1691.0),
        Row(2015, 100044, "1AA100044", "guangzhou", "8Series", 1697.0),
        Row(2015, 10, "1AA10", "yichang", "7Series", 1714.635),
        Row(2015, 10004, "1AA10004", "guangzhou", "5Series", 1717.0),
        Row(2015, 100025, "1AA100025", "guangzhou", "0Series", 1724.0),
        Row(2015, 100055, "1AA100055", "yichang", "7Series", 1728.0),
        Row(2015, 100039, "1AA100039", "shenzhen", "8Series", 1750.0),
        Row(2015, 100026, "1AA100026", "yichang", "7Series", 1768.0),
        Row(2015, 100021, "1AA100021", "changsha", "0Series", 1778.0),
        Row(2015, 100047, "1AA100047", "zhuzhou", "9Series", 1823.0),
        Row(2015, 100009, "1AA100009", "yichang", "0Series", 1841.0),
        Row(2015, 100066, "1AA100066", "zhuzhou", "6Series", 1864.0),
        Row(2015, 100016, "1AA100016", "changsha", "3Series", 1873.0),
        Row(2015, 100071, "1AA100071", "guangzhou", "0Series", 1973.0),
        Row(2015, 100007, "1AA100007", "changsha", "9Series", 1991.0),
        Row(2015, 100022, "1AA100022", "zhuzhou", "5Series", 1999.0),
        Row(2015, 100034, "1AA100034", "guangzhou", "2Series", 2061.0),
        Row(2015, 10003, "1AA10003", "xiangtan", "7Series", 2071.0),
        Row(2015, 100077, "1AA100077", "yichang", "3Series", 2077.0),
        Row(2015, 100040, "1AA100040", "yichang", "8Series", 2078.0),
        Row(2015, 100035, "1AA100035", "changsha", "5Series", 2142.0),
        Row(2015, 10000, "1AA10000", "guangzhou", "7Series", 2175.0),
        Row(2015, 100083, "1AA100083", "zhuzhou", "0Series", 2192.0),
        Row(2015, 100019, "1AA100019", "zhuzhou", "5Series", 2194.0),
        Row(2015, 100023, "1AA100023", "guangzhou", "5Series", 2194.0),
        Row(2015, 100017, "1AA100017", "xiangtan", "9Series", 2205.0),
        Row(2015, 100036, "1AA100036", "changsha", "5Series", 2224.0),
        Row(2015, 100003, "1AA100003", "zhuzhou", "5Series", 2239.0),
        Row(2015, 100057, "1AA100057", "zhuzhou", "9Series", 2288.0),
        Row(2015, 100082, "1AA100082", "xiangtan", "5Series", 2348.0),
        Row(2015, 100048, "1AA100048", "guangzhou", "3Series", 2399.0),
        Row(2015, 100027, "1AA100027", "zhuzhou", "0Series", 2436.0),
        Row(2015, 10006, "1AA10006", "guangzhou", "3Series", 2478.0),
        Row(2015, 100024, "1AA100024", "changsha", "6Series", 2483.0),
        Row(2015, 100073, "1AA100073", "zhuzhou", "4Series", 2488.0),
        Row(2015, 100075, "1AA100075", "shenzhen", "3Series", 2507.0),
        Row(2015, 100045, "1AA100045", "xiangtan", "2Series", 2553.0),
        Row(2015, 100006, "1AA100006", "changsha", "6Series", 2572.0),
        Row(2015, 100005, "1AA100005", "yichang", "1Series", 2593.0),
        Row(2015, 100058, "1AA100058", "guangzhou", "5Series", 2635.0),
        Row(2015, 100041, "1AA100041", "shenzhen", "5Series", 2734.0),
        Row(2015, 1, "1AA1", "yichang", "7Series", 2738.562),
        Row(2015, 100042, "1AA100042", "shenzhen", "3Series", 2745.0),
        Row(2015, 100084, "1AA100084", "guangzhou", "0Series", 2826.0),
        Row(2015, 100028, "1AA100028", "zhuzhou", "5Series", 2849.0),
        Row(2015, 100015, "1AA100015", "xiangtan", "4Series", 2863.0),
        Row(2015, 100049, "1AA100049", "guangzhou", "0Series", 2890.0),
        Row(2015, 100062, "1AA100062", "yichang", "9Series", 2952.0),
        Row(2015, 100004, "1AA100004", "yichang", "4Series", 2970.0),
        Row(2015, 10002, "1AA10002", "wuhan", "0Series", 2972.0)
      )
    )
  }
  )

  //TC_373
  test(
    "SELECT Latest_YEAR, deviceInformationId, imei, deliveryCity, series, gamePointId FROM (select * from Carbon_automation_test2) SUB_QRY ORDER BY gamePointId DESC"
  )({
    checkAnswer(
      sql(
        "SELECT Latest_YEAR, deviceInformationId, imei, deliveryCity, series, gamePointId FROM (select * from Carbon_automation_test2) SUB_QRY ORDER BY gamePointId DESC"
      ),
      Seq(Row(2015, 10002, "1AA10002", "wuhan", "0Series", 2972.0),
        Row(2015, 100004, "1AA100004", "yichang", "4Series", 2970.0),
        Row(2015, 100062, "1AA100062", "yichang", "9Series", 2952.0),
        Row(2015, 100049, "1AA100049", "guangzhou", "0Series", 2890.0),
        Row(2015, 100015, "1AA100015", "xiangtan", "4Series", 2863.0),
        Row(2015, 100028, "1AA100028", "zhuzhou", "5Series", 2849.0),
        Row(2015, 100084, "1AA100084", "guangzhou", "0Series", 2826.0),
        Row(2015, 100042, "1AA100042", "shenzhen", "3Series", 2745.0),
        Row(2015, 1, "1AA1", "yichang", "7Series", 2738.562),
        Row(2015, 100041, "1AA100041", "shenzhen", "5Series", 2734.0),
        Row(2015, 100058, "1AA100058", "guangzhou", "5Series", 2635.0),
        Row(2015, 100005, "1AA100005", "yichang", "1Series", 2593.0),
        Row(2015, 100006, "1AA100006", "changsha", "6Series", 2572.0),
        Row(2015, 100045, "1AA100045", "xiangtan", "2Series", 2553.0),
        Row(2015, 100075, "1AA100075", "shenzhen", "3Series", 2507.0),
        Row(2015, 100073, "1AA100073", "zhuzhou", "4Series", 2488.0),
        Row(2015, 100024, "1AA100024", "changsha", "6Series", 2483.0),
        Row(2015, 10006, "1AA10006", "guangzhou", "3Series", 2478.0),
        Row(2015, 100027, "1AA100027", "zhuzhou", "0Series", 2436.0),
        Row(2015, 100048, "1AA100048", "guangzhou", "3Series", 2399.0),
        Row(2015, 100082, "1AA100082", "xiangtan", "5Series", 2348.0),
        Row(2015, 100057, "1AA100057", "zhuzhou", "9Series", 2288.0),
        Row(2015, 100003, "1AA100003", "zhuzhou", "5Series", 2239.0),
        Row(2015, 100036, "1AA100036", "changsha", "5Series", 2224.0),
        Row(2015, 100017, "1AA100017", "xiangtan", "9Series", 2205.0),
        Row(2015, 100019, "1AA100019", "zhuzhou", "5Series", 2194.0),
        Row(2015, 100023, "1AA100023", "guangzhou", "5Series", 2194.0),
        Row(2015, 100083, "1AA100083", "zhuzhou", "0Series", 2192.0),
        Row(2015, 10000, "1AA10000", "guangzhou", "7Series", 2175.0),
        Row(2015, 100035, "1AA100035", "changsha", "5Series", 2142.0),
        Row(2015, 100040, "1AA100040", "yichang", "8Series", 2078.0),
        Row(2015, 100077, "1AA100077", "yichang", "3Series", 2077.0),
        Row(2015, 10003, "1AA10003", "xiangtan", "7Series", 2071.0),
        Row(2015, 100034, "1AA100034", "guangzhou", "2Series", 2061.0),
        Row(2015, 100022, "1AA100022", "zhuzhou", "5Series", 1999.0),
        Row(2015, 100007, "1AA100007", "changsha", "9Series", 1991.0),
        Row(2015, 100071, "1AA100071", "guangzhou", "0Series", 1973.0),
        Row(2015, 100016, "1AA100016", "changsha", "3Series", 1873.0),
        Row(2015, 100066, "1AA100066", "zhuzhou", "6Series", 1864.0),
        Row(2015, 100009, "1AA100009", "yichang", "0Series", 1841.0),
        Row(2015, 100047, "1AA100047", "zhuzhou", "9Series", 1823.0),
        Row(2015, 100021, "1AA100021", "changsha", "0Series", 1778.0),
        Row(2015, 100026, "1AA100026", "yichang", "7Series", 1768.0),
        Row(2015, 100039, "1AA100039", "shenzhen", "8Series", 1750.0),
        Row(2015, 100055, "1AA100055", "yichang", "7Series", 1728.0),
        Row(2015, 100025, "1AA100025", "guangzhou", "0Series", 1724.0),
        Row(2015, 10004, "1AA10004", "guangzhou", "5Series", 1717.0),
        Row(2015, 10, "1AA10", "yichang", "7Series", 1714.635),
        Row(2015, 100044, "1AA100044", "guangzhou", "8Series", 1697.0),
        Row(2015, 100029, "1AA100029", "xiangtan", "2Series", 1691.0),
        Row(2015, 100053, "1AA100053", "wuhan", "2Series", 1655.0),
        Row(2015, 10005, "1AA10005", "xiangtan", "8Series", 1608.0),
        Row(2015, 1000000, "1AA1000000", "yichang", "7Series", 1600.0),
        Row(2015, 100070, "1AA100070", "guangzhou", "0Series", 1567.0),
        Row(2015, 100069, "1AA100069", "xiangtan", "8Series", 1491.0),
        Row(2015, 100008, "1AA100008", "changsha", "8Series", 1442.0),
        Row(2015, 100078, "1AA100078", "yichang", "2Series", 1434.0),
        Row(2015, 100051, "1AA100051", "guangzhou", "2Series", 1407.0),
        Row(2015, 100061, "1AA100061", "changsha", "6Series", 1407.0),
        Row(2015, 100054, "1AA100054", "shenzhen", "7Series", 1368.0),
        Row(2015, 10007, "1AA10007", "xiangtan", "8Series", 1350.0),
        Row(2015, 100002, "1AA100002", "changsha", "0Series", 1341.0),
        Row(2015, 100059, "1AA100059", "shenzhen", "4Series", 1337.0),
        Row(2015, 100030, "1AA100030", "zhuzhou", "7Series", 1333.0),
        Row(2015, 100, "1AA100", "xiangtan", "5Series", 1271.0),
        Row(2015, 100038, "1AA100038", "shenzhen", "6Series", 1229.0),
        Row(2015, 100063, "1AA100063", "yichang", "2Series", 1226.0),
        Row(2015, 100079, "1AA100079", "xiangtan", "4Series", 1098.0),
        Row(2015, 100031, "1AA100031", "yichang", "7Series", 1080.0),
        Row(2015, 100046, "1AA100046", "guangzhou", "3Series", 1077.0),
        Row(2015, 100032, "1AA100032", "shenzhen", "1Series", 1053.0),
        Row(2015, 100037, "1AA100037", "xiangtan", "7Series", 1015.0),
        Row(2015, 100080, "1AA100080", "shenzhen", "9Series", 954.0),
        Row(2015, 100074, "1AA100074", "wuhan", "6Series", 907.0),
        Row(2015, 100065, "1AA100065", "xiangtan", "0Series", 901.0),
        Row(2015, 100064, "1AA100064", "zhuzhou", "6Series", 865.0),
        Row(2015, 100052, "1AA100052", "zhuzhou", "6Series", 845.0),
        Row(2015, 10008, "1AA10008", "shenzhen", "5Series", 813.0),
        Row(2015, 100033, "1AA100033", "wuhan", "8Series", 760.0),
        Row(2015, 100056, "1AA100056", "wuhan", "6Series", 750.0),
        Row(2015, 100076, "1AA100076", "wuhan", "0Series", 732.0),
        Row(2015, 1000, "1AA1000", "wuhan", "5Series", 692.0),
        Row(2015, 100081, "1AA100081", "shenzhen", "5Series", 613.0),
        Row(2015, 100067, "1AA100067", "wuhan", "4Series", 572.0),
        Row(2015, 100043, "1AA100043", "guangzhou", "9Series", 571.0),
        Row(2015, 100012, "1AA100012", "xiangtan", "4Series", 568.0),
        Row(2015, 100060, "1AA100060", "xiangtan", "8Series", 538.0),
        Row(2015, 100001, "1AA100001", "xiangtan", "0Series", 505.0),
        Row(2015, 100072, "1AA100072", "changsha", "4Series", 448.0),
        Row(2015, 100018, "1AA100018", "yichang", "8Series", 441.0),
        Row(2015, 100068, "1AA100068", "guangzhou", "8Series", 412.0),
        Row(2015, 100013, "1AA100013", "changsha", "1Series", 355.0),
        Row(2015, 10001, "1AA10001", "changsha", "2Series", 298.0),
        Row(2015, 100020, "1AA100020", "shenzhen", "5Series", 256.0),
        Row(2015, 100011, "1AA100011", "guangzhou", "0Series", 202.0),
        Row(2015, 100014, "1AA100014", "zhuzhou", "5Series", 151.0),
        Row(2015, 100000, "1AA100000", "wuhan", "9Series", 136.0),
        Row(2015, 100010, "1AA100010", "zhuzhou", "3Series", 79.0),
        Row(2015, 100050, "1AA100050", "yichang", "2Series", 29.0)
      )
    )
  }
  )

  //TC_390
  test(
    "select Latest_DAY,imei,gamepointid  from Carbon_automation_test2 where ( Latest_DAY+1) == 2 order by imei limit 5"
  )({
    checkAnswer(
      sql(
        "select Latest_DAY,imei,gamepointid  from Carbon_automation_test2 where ( Latest_DAY+1) == 2 order by imei limit 5"
      ),
      Seq(Row(1, "1AA1", 2738.562),
        Row(1, "1AA10", 1714.635),
        Row(1, "1AA100", 1271.0),
        Row(1, "1AA1000", 692.0),
        Row(1, "1AA10000", 2175.0)
      )
    )
  }
  )

  //TC_391
  test(
    "select gamepointid,imei from Carbon_automation_test2 where ( gamePointId+1) == 80 order by imei limit 5"
  )({
    checkAnswer(
      sql(
        "select gamepointid,imei from Carbon_automation_test2 where ( gamePointId+1) == 80 order by imei limit 5"
      ),
      Seq(Row(79.0, "1AA100010"))
    )
  }
  )

  //TC_392
  test(
    "select deviceInformationId,imei from Carbon_automation_test2 where ( deviceInformationId+1) == 100084 order by imei limit 5"
  )({
    checkAnswer(
      sql(
        "select deviceInformationId,imei from Carbon_automation_test2 where ( deviceInformationId+1) == 100084 order by imei limit 5"
      ),
      Seq(Row(100083, "1AA100083"))
    )
  }
  )

  //TC_393
  test(
    "select channelsId,imei from Carbon_automation_test2 where ( channelsId+1) == 5 order by imei limit 5"
  )({
    checkAnswer(
      sql(
        "select channelsId,imei from Carbon_automation_test2 where ( channelsId+1) == 5 order by imei limit 5"
      ),
      Seq(Row("4", "1AA1"),
        Row("4", "1AA10"),
        Row("4", "1AA100018"),
        Row("4", "1AA100027"),
        Row("4", "1AA10003")
      )
    )
  }
  )

  //TC_394
  test(
    "select contractNumber,imei from Carbon_automation_test2 where (contractNumber+1) == 507230.0 order by imei limit 5"
  )({
    checkAnswer(
      sql(
        "select contractNumber,imei from Carbon_automation_test2 where (contractNumber+1) == 507230.0 order by imei limit 5"
      ),
      Seq(Row(507229.0, "1AA100083"))
    )
  }
  )

  //TC_395
  test(
    "select  Latest_YEAR,imei from Carbon_automation_test2 where ( Latest_YEAR+1) == 2016 order by imei limit 5"
  )({
    checkAnswer(
      sql(
        "select  Latest_YEAR,imei from Carbon_automation_test2 where ( Latest_YEAR+1) == 2016 order by imei limit 5"
      ),
      Seq(Row(2015, "1AA1"),
        Row(2015, "1AA10"),
        Row(2015, "1AA100"),
        Row(2015, "1AA1000"),
        Row(2015, "1AA10000")
      )
    )
  }
  )

  //TC_396
  test(
    "select Latest_province,imei from Carbon_automation_test2 where UPPER(Latest_province) == 'GUANGDONG PROVINCE' order by imei limit 5"
  )({
    checkAnswer(
      sql(
        "select Latest_province,imei from Carbon_automation_test2 where UPPER(Latest_province) == 'GUANGDONG PROVINCE' order by imei limit 5"
      ),
      Seq(Row("Guangdong Province", "1AA1"),
        Row("Guangdong Province", "1AA1000000"),
        Row("Guangdong Province", "1AA100001"),
        Row("Guangdong Province", "1AA100002"),
        Row("Guangdong Province", "1AA100005")
      )
    )
  }
  )

  //TC_397
  test(
    "select Latest_DAY,imei from Carbon_automation_test2 where UPPER(Latest_DAY) == '1' order by imei limit 5"
  )({
    checkAnswer(
      sql(
        "select Latest_DAY,imei from Carbon_automation_test2 where UPPER(Latest_DAY) == '1' order by imei limit 5"
      ),
      Seq(Row(1, "1AA1"), Row(1, "1AA10"), Row(1, "1AA100"), Row(1, "1AA1000"), Row(1, "1AA10000"))
    )
  }
  )

  //TC_398
  test(
    "select Latest_DAY,imei from Carbon_automation_test2 where LOWER(Latest_DAY) == '1' order by imei limit 5"
  )({
    checkAnswer(
      sql(
        "select Latest_DAY,imei from Carbon_automation_test2 where LOWER(Latest_DAY) == '1' order by imei limit 5"
      ),
      Seq(Row(1, "1AA1"), Row(1, "1AA10"), Row(1, "1AA100"), Row(1, "1AA1000"), Row(1, "1AA10000"))
    )
  }
  )

  //TC_399
  test(
    "select deviceInformationId,imei from Carbon_automation_test2 where UPPER(deviceInformationId) == '1' order by imei limit 5"
  )({
    checkAnswer(
      sql(
        "select deviceInformationId,imei from Carbon_automation_test2 where UPPER(deviceInformationId) == '1' order by imei limit 5"
      ),
      Seq(Row(1, "1AA1"))
    )
  }
  )

  //TC_400
  test(
    "select deviceInformationId,imei from Carbon_automation_test2 where LOWER(deviceInformationId) == '1' order by imei limit 5"
  )({
    checkAnswer(
      sql(
        "select deviceInformationId,imei from Carbon_automation_test2 where LOWER(deviceInformationId) == '1' order by imei limit 5"
      ),
      Seq(Row(1, "1AA1"))
    )
  }
  )


  //TC_401
  test(
    "select channelsId,imei from Carbon_automation_test2 where UPPER(channelsId) == '4' order by imei limit 5"
  )({
    checkAnswer(
      sql(
        "select channelsId,imei from Carbon_automation_test2 where UPPER(channelsId) == '4' order by imei limit 5"
      ),
      Seq(Row("4", "1AA1"),
        Row("4", "1AA10"),
        Row("4", "1AA100018"),
        Row("4", "1AA100027"),
        Row("4", "1AA10003")
      )
    )
  }
  )

  //TC_402
  test(
    "select channelsId,imei from Carbon_automation_test2 where LOWER(channelsId) == '4' order by imei limit 5"
  )({
    checkAnswer(
      sql(
        "select channelsId,imei from Carbon_automation_test2 where LOWER(channelsId) == '4' order by imei limit 5"
      ),
      Seq(Row("4", "1AA1"),
        Row("4", "1AA10"),
        Row("4", "1AA100018"),
        Row("4", "1AA100027"),
        Row("4", "1AA10003")
      )
    )
  }
  )

  //TC_403
  test(
    "select gamePointId,imei from Carbon_automation_test2 where UPPER(gamePointId) == '136.0' order by imei limit 5"
  )({
    checkAnswer(
      sql(
        "select gamePointId,imei from Carbon_automation_test2 where UPPER(gamePointId) == '136.0' order by imei limit 5"
      ),
      Seq(Row(136.0, "1AA100000"))
    )
  }
  )

  //TC_404
  test(
    "select gamePointId,imei from Carbon_automation_test2 where LOWER(gamePointId) == '136.0' order by imei limit 5"
  )({
    checkAnswer(
      sql(
        "select gamePointId,imei from Carbon_automation_test2 where LOWER(gamePointId) == '136.0' order by imei limit 5"
      ),
      Seq(Row(136.0, "1AA100000"))
    )
  }
  )

  //TC_405
  test(
    "select imei from Carbon_automation_test2 where UPPER(imei) == '1AA100083' order by imei limit 5"
  )({
    checkAnswer(
      sql(
        "select imei from Carbon_automation_test2 where UPPER(imei) == '1AA100083' order by imei limit 5"
      ),
      Seq(Row("1AA100083"))
    )
  }
  )

  //TC_406
  test(
    "select imei from Carbon_automation_test2 where LOWER(imei) == '1aa100083' order by imei limit 5"
  )({
    checkAnswer(
      sql(
        "select imei from Carbon_automation_test2 where LOWER(imei) == '1aa100083' order by imei limit 5"
      ),
      Seq(Row("1AA100083"))
    )
  }
  )

  //TC_407
  test("select MAC,imei from Carbon_automation_test2 where UPPER(MAC)='MAC' order by imei limit 10")(
  {
    checkAnswer(
      sql(
        "select MAC,imei from Carbon_automation_test2 where UPPER(MAC)='MAC' order by imei limit 10"
      ),
      Seq(Row("MAC", "1AA1"),
        Row("MAC", "1AA10"),
        Row("MAC", "1AA100"),
        Row("MAC", "1AA1000"),
        Row("MAC", "1AA10000"),
        Row("MAC", "1AA100000"),
        Row("MAC", "1AA1000000"),
        Row("MAC", "1AA100001"),
        Row("MAC", "1AA100002"),
        Row("MAC", "1AA100003")
      )
    )
  }
  )

  //TC_426
  test("select  gamePointId from Carbon_automation_test2 where deviceInformationId is NOT null")({
    checkAnswer(
      sql("select  gamePointId from Carbon_automation_test2 where deviceInformationId is NOT null"),
      Seq(Row(2738.562),
        Row(1714.635),
        Row(1271.0),
        Row(692.0),
        Row(2175.0),
        Row(136.0),
        Row(1600.0),
        Row(505.0),
        Row(1341.0),
        Row(2239.0),
        Row(2970.0),
        Row(2593.0),
        Row(2572.0),
        Row(1991.0),
        Row(1442.0),
        Row(1841.0),
        Row(298.0),
        Row(79.0),
        Row(202.0),
        Row(568.0),
        Row(355.0),
        Row(151.0),
        Row(2863.0),
        Row(1873.0),
        Row(2205.0),
        Row(441.0),
        Row(2194.0),
        Row(2972.0),
        Row(256.0),
        Row(1778.0),
        Row(1999.0),
        Row(2194.0),
        Row(2483.0),
        Row(1724.0),
        Row(1768.0),
        Row(2436.0),
        Row(2849.0),
        Row(1691.0),
        Row(2071.0),
        Row(1333.0),
        Row(1080.0),
        Row(1053.0),
        Row(760.0),
        Row(2061.0),
        Row(2142.0),
        Row(2224.0),
        Row(1015.0),
        Row(1229.0),
        Row(1750.0),
        Row(1717.0),
        Row(2078.0),
        Row(2734.0),
        Row(2745.0),
        Row(571.0),
        Row(1697.0),
        Row(2553.0),
        Row(1077.0),
        Row(1823.0),
        Row(2399.0),
        Row(2890.0),
        Row(1608.0),
        Row(29.0),
        Row(1407.0),
        Row(845.0),
        Row(1655.0),
        Row(1368.0),
        Row(1728.0),
        Row(750.0),
        Row(2288.0),
        Row(2635.0),
        Row(1337.0),
        Row(2478.0),
        Row(538.0),
        Row(1407.0),
        Row(2952.0),
        Row(1226.0),
        Row(865.0),
        Row(901.0),
        Row(1864.0),
        Row(572.0),
        Row(412.0),
        Row(1491.0),
        Row(1350.0),
        Row(1567.0),
        Row(1973.0),
        Row(448.0),
        Row(2488.0),
        Row(907.0),
        Row(2507.0),
        Row(732.0),
        Row(2077.0),
        Row(1434.0),
        Row(1098.0),
        Row(813.0),
        Row(954.0),
        Row(613.0),
        Row(2348.0),
        Row(2192.0),
        Row(2826.0)
      )
    )
  }
  )

  //TC_427
  test("select contractnumber from Carbon_automation_test2 where AMSIZE is NOT null")({
    checkAnswer(
      sql("select contractnumber from Carbon_automation_test2 where AMSIZE is NOT null"),
      Seq(Row(5281803.0),
        Row(6805600.0),
        Row(8231335.0),
        Row(8978765.0),
        Row(3784858.0),
        Row(1602458.0),
        Row(9737768.0),
        Row(2919786.0),
        Row(9455612.0),
        Row(88231.0),
        Row(1439363.0),
        Row(3940720.0),
        Row(4451217.0),
        Row(335583.0),
        Row(1070757.0),
        Row(2389657.0),
        Row(5986189.0),
        Row(8543280.0),
        Row(4816260.0),
        Row(8453995.0),
        Row(2051539.0),
        Row(7610075.0),
        Row(6663091.0),
        Row(6495292.0),
        Row(2611464.0),
        Row(574375.0),
        Row(4459076.0),
        Row(5204739.0),
        Row(833654.0),
        Row(566917.0),
        Row(832387.0),
        Row(2850246.0),
        Row(6169467.0),
        Row(6533899.0),
        Row(7487134.0),
        Row(4750239.0),
        Row(8880112.0),
        Row(7774590.0),
        Row(5586718.0),
        Row(5857263.0),
        Row(6416074.0),
        Row(6994063.0),
        Row(8229807.0),
        Row(5797079.0),
        Row(6283062.0),
        Row(8431770.0),
        Row(3311312.0),
        Row(2843881.0),
        Row(1901889.0),
        Row(3077303.0),
        Row(7880439.0),
        Row(3454331.0),
        Row(23250.0),
        Row(3278167.0),
        Row(5659107.0),
        Row(9952232.0),
        Row(424923.0),
        Row(7839922.0),
        Row(9500486.0),
        Row(1952050.0),
        Row(6190068.0),
        Row(7768468.0),
        Row(7236919.0),
        Row(167725.0),
        Row(2651084.0),
        Row(6283156.0),
        Row(7342321.0),
        Row(1753823.0),
        Row(5451533.0),
        Row(5403108.0),
        Row(168757.0),
        Row(9394732.0),
        Row(7420815.0),
        Row(4358621.0),
        Row(2362114.0),
        Row(9318234.0),
        Row(5565240.0),
        Row(3166724.0),
        Row(5592457.0),
        Row(7575196.0),
        Row(3235086.0),
        Row(7917206.0),
        Row(4156339.0),
        Row(4202614.0),
        Row(2199957.0),
        Row(511128.0),
        Row(580612.0),
        Row(275342.0),
        Row(3215327.0),
        Row(8069859.0),
        Row(6383562.0),
        Row(6428516.0),
        Row(5159121.0),
        Row(3360388.0),
        Row(5152985.0),
        Row(3335480.0),
        Row(994815.0),
        Row(507229.0),
        Row(8976568.0)
      )
    )
  }
  )

  //TC_428
  test("select gamePointId from Carbon_automation_test2 where LATEST_YEAR is NOT null")({
    checkAnswer(
      sql("select gamePointId from Carbon_automation_test2 where LATEST_YEAR is NOT null"),
      Seq(Row(2738.562),
        Row(1714.635),
        Row(1271.0),
        Row(692.0),
        Row(2175.0),
        Row(136.0),
        Row(1600.0),
        Row(505.0),
        Row(1341.0),
        Row(2239.0),
        Row(2970.0),
        Row(2593.0),
        Row(2572.0),
        Row(1991.0),
        Row(1442.0),
        Row(1841.0),
        Row(298.0),
        Row(79.0),
        Row(202.0),
        Row(568.0),
        Row(355.0),
        Row(151.0),
        Row(2863.0),
        Row(1873.0),
        Row(2205.0),
        Row(441.0),
        Row(2194.0),
        Row(2972.0),
        Row(256.0),
        Row(1778.0),
        Row(1999.0),
        Row(2194.0),
        Row(2483.0),
        Row(1724.0),
        Row(1768.0),
        Row(2436.0),
        Row(2849.0),
        Row(1691.0),
        Row(2071.0),
        Row(1333.0),
        Row(1080.0),
        Row(1053.0),
        Row(760.0),
        Row(2061.0),
        Row(2142.0),
        Row(2224.0),
        Row(1015.0),
        Row(1229.0),
        Row(1750.0),
        Row(1717.0),
        Row(2078.0),
        Row(2734.0),
        Row(2745.0),
        Row(571.0),
        Row(1697.0),
        Row(2553.0),
        Row(1077.0),
        Row(1823.0),
        Row(2399.0),
        Row(2890.0),
        Row(1608.0),
        Row(29.0),
        Row(1407.0),
        Row(845.0),
        Row(1655.0),
        Row(1368.0),
        Row(1728.0),
        Row(750.0),
        Row(2288.0),
        Row(2635.0),
        Row(1337.0),
        Row(2478.0),
        Row(538.0),
        Row(1407.0),
        Row(2952.0),
        Row(1226.0),
        Row(865.0),
        Row(901.0),
        Row(1864.0),
        Row(572.0),
        Row(412.0),
        Row(1491.0),
        Row(1350.0),
        Row(1567.0),
        Row(1973.0),
        Row(448.0),
        Row(2488.0),
        Row(907.0),
        Row(2507.0),
        Row(732.0),
        Row(2077.0),
        Row(1434.0),
        Row(1098.0),
        Row(813.0),
        Row(954.0),
        Row(613.0),
        Row(2348.0),
        Row(2192.0),
        Row(2826.0)
      )
    )
  }
  )


  //TC_436
  test("SELECT count(DISTINCT gamePointId) FROM  Carbon_automation_test2 where imei is NOT null")({
    checkAnswer(
      sql("SELECT count(DISTINCT gamePointId) FROM  Carbon_automation_test2 where imei is NOT null"),
      Seq(Row(97))
    )
  }
  )

  //TC_438
  test("SELECT avg(contractNumber) FROM  Carbon_automation_test2  where imei is NOT null")({
    checkAnswer(
      sql("SELECT avg(contractNumber) FROM  Carbon_automation_test2  where imei is NOT null"),
      Seq(Row(4799897.878787879))
    )
  }
  )

  //TC_440
  test("SELECT max(gamePointId) FROM Carbon_automation_test2  where contractNumber is NOT null")({
    checkAnswer(
      sql("SELECT max(gamePointId) FROM Carbon_automation_test2  where contractNumber is NOT null"),
      Seq(Row(2972.0))
    )
  }
  )

  //TC_442
  test(
    "select variance(deviceInformationId), var_pop(imei)  from Carbon_automation_test2 where activeareaid>3"
  )({
    checkAnswer(
      sql(
        "select variance(deviceInformationId), var_pop(imei)  from Carbon_automation_test2 where activeareaid>3"
      ),
      sql(
        "select variance(deviceInformationId), var_pop(imei)  from Carbon_automation_hive2 where activeareaid>3"
      )
    )
  }
  )

  //TC_443
  test(
    "select variance(contractNumber), var_pop(contractNumber)  from Carbon_automation_test2 where deliveryareaid>5"
  )({
    checkAnswer(
      sql(
        "select variance(contractNumber), var_pop(contractNumber)  from Carbon_automation_test2 where deliveryareaid>5"
      ),
      sql(
        "select variance(contractNumber), var_pop(contractNumber)  from Carbon_automation_hive2 where deliveryareaid>5"
      )
    )
  }
  )

  //TC_444
  test(
    "select variance(AMSize), var_pop(channelsid)  from Carbon_automation_test2 where channelsid>2"
  )({
    checkAnswer(
      sql(
        "select variance(AMSize), var_pop(channelsid)  from Carbon_automation_test2 where channelsid>2"
      ),
      sql(
        "select variance(AMSize), var_pop(channelsid)  from Carbon_automation_hive2 where channelsid>2"
      )
    )
  }
  )

  //TC_446
  test(
    "select variance(deviceInformationId), var_pop(deviceInformationId)  from Carbon_automation_test2 where activeareaid>3"
  )({
    checkAnswer(
      sql(
        "select variance(deviceInformationId), var_pop(deviceInformationId)  from Carbon_automation_test2 where activeareaid>3"
      ),
      sql(
        "select variance(deviceInformationId), var_pop(deviceInformationId)  from Carbon_automation_hive2 where activeareaid>3"
      )
    )
  }
  )


  //TC_450
  test("select var_samp(gamepointId) from Carbon_automation_test2")({
    checkAnswer(
      sql("select var_samp(gamepointId) from Carbon_automation_test2"),
      Seq(Row(661469.3525424678))
    )
  }
  )


  //TC_453
  test("select stddev_pop(gamePointId)from Carbon_automation_test2")({
    checkAnswer(
      sql("select stddev_pop(gamePointId)from Carbon_automation_test2"),
      Seq(Row(809.1896217395077))
    )
  }
  )


  //TC_455
  test("select stddev_pop(contractNumber)from Carbon_automation_test2")({
    checkAnswer(
      sql("select stddev_pop(contractNumber)from Carbon_automation_test2"),
      Seq(Row(2857306.2389803873))
    )
  }
  )

  //TC_456
  test("select stddev_samp(contractNumber)from Carbon_automation_test2")({
    checkAnswer(
      sql("select stddev_samp(contractNumber)from Carbon_automation_test2"),
      Seq(Row(2871847.3315618755))
    )
  }
  )


  //TC_460
  test("select stddev_samp(contractnumber)from Carbon_automation_test2")({
    checkAnswer(
      sql("select stddev_samp(contractnumber)from Carbon_automation_test2"),
      Seq(Row(2871847.3315618755))
    )
  }
  )

  //TC_461
  test("select covar_pop(gamePointId, Latest_MONTH) from Carbon_automation_test2")({
    checkAnswer(
      sql("select covar_pop(gamePointId, Latest_MONTH) from Carbon_automation_test2"),
      Seq(Row(0.0))
    )
  }
  )

  //TC_462
  test("select covar_pop(gamePointId, contractNumber) from Carbon_automation_test21")({
    checkAnswer(
      sql("select covar_pop(gamePointId, contractNumber) from Carbon_automation_test2"),
      Seq(Row(-1.3381444931641521E7))
    )
  }
  )

  //TC_463
  test("select covar_pop(gamePointId, Latest_DAY) from Carbon_automation_test2")({
    checkAnswer(
      sql("select covar_pop(gamePointId, Latest_DAY) from Carbon_automation_test2"),
      Seq(Row(0.0))
    )
  }
  )

  //TC_465
  test("select covar_samp(gamePointId, Latest_MONTH) from Carbon_automation_test2")({
    checkAnswer(
      sql("select covar_samp(gamePointId, Latest_MONTH) from Carbon_automation_test2"),
      Seq(Row(0.0))
    )
  }
  )

  //TC_466
  test("select covar_samp(gamePointId, contractNumber) from Carbon_automation_test21")({
    checkAnswer(
      sql("select covar_samp(gamePointId, contractNumber) from Carbon_automation_test2"),
      Seq(Row(-1.3517990288086843E7))
    )
  }
  )

  //TC_467
  test("select covar_samp(gamePointId, Latest_DAY) from Carbon_automation_test2")({
    checkAnswer(
      sql("select covar_samp(gamePointId, Latest_DAY) from Carbon_automation_test2"),
      Seq(Row(0.0))
    )
  }
  )

  //TC_468
  test("select covar_samp(gamePointId, Latest_YEAR) from Carbon_automation_test2")({
    checkAnswer(
      sql("select covar_samp(gamePointId, Latest_YEAR) from Carbon_automation_test2"),
      Seq(Row(0.0))
    )
  }
  )

  //TC_469
  test("select covar_samp(gamePointId, deviceInformationId) from Carbon_automation_test2")({
    checkAnswer(
      sql("select covar_samp(gamePointId, deviceInformationId) from Carbon_automation_test2"),
      Seq(Row(-1068492.4347517013))
    )
  }
  )

  //TC_470
  test("select corr(gamePointId, deviceInformationId) from Carbon_automation_test2")({
    checkAnswer(
      sql("select corr(gamePointId, deviceInformationId) from Carbon_automation_test2"),
      Seq(Row(-0.013546512302823152))
    )
  }
  )


  //TC_478
  test("select cast(gamepointid as int) as a from Carbon_automation_test2 limit 10")({
    checkAnswer(
      sql("select cast(gamepointid as int) as a from Carbon_automation_test2 limit 10"),
      Seq(Row(2738),
        Row(1714),
        Row(1271),
        Row(692),
        Row(2175),
        Row(136),
        Row(1600),
        Row(505),
        Row(1341),
        Row(2239)
      )
    )
  }
  )


  //TC_496
  test("select stddev_pop(deviceInformationId)from Carbon_automation_test2")({
    checkAnswer(
      sql("select stddev_pop(deviceInformationId)from Carbon_automation_test2"),
      Seq(Row(96490.49465950707))
    )
  }
  )

  //TC_497
  test("select stddev_samp(deviceInformationId)from Carbon_automation_test2")({
    checkAnswer(
      sql("select stddev_samp(deviceInformationId)from Carbon_automation_test2"),
      Seq(Row(96981.54360516652))
    )
  }
  )

}<|MERGE_RESOLUTION|>--- conflicted
+++ resolved
@@ -67,23 +67,50 @@
         .addProperty(CarbonCommonConstants.CARBON_TIMESTAMP_FORMAT,
           CarbonCommonConstants.CARBON_TIMESTAMP_DEFAULT_FORMAT
         )
-<<<<<<< HEAD
-      sql("LOAD DATA FACT FROM '" + currentDirectory + "/src/test/resources/100_olap.csv' INTO " +
-        "Cube Carbon_automation_test2 partitionData(DELIMITER ',' ,QUOTECHAR '\"', FILEHEADER " +
-        "'imei,deviceInformationId,MAC,deviceColor,device_backColor,modelId,marketName,AMSize," +
-        "ROMSize,CUPAudit,CPIClocked,series,productionDate,bomCode,internalModels,deliveryTime," +
-        "channelsId,channelsName,deliveryAreaId,deliveryCountry,deliveryProvince,deliveryCity," +
-        "deliveryDistrict,deliveryStreet,oxSingleNumber,contractNumber,ActiveCheckTime," +
-        "ActiveAreaId,ActiveCountry,ActiveProvince,Activecity,ActiveDistrict,ActiveStreet," +
-        "ActiveOperatorId,Active_releaseId,Active_EMUIVersion,Active_operaSysVersion," +
-        "Active_BacVerNumber,Active_BacFlashVer,Active_webUIVersion,Active_webUITypeCarrVer," +
-        "Active_webTypeDataVerNumber,Active_operatorsVersion,Active_phonePADPartitionedVersions," +
-        "Latest_YEAR,Latest_MONTH,Latest_DAY,Latest_HOUR,Latest_areaId,Latest_country," +
-        "Latest_province,Latest_city,Latest_district,Latest_street,Latest_releaseId," +
-        "Latest_EMUIVersion,Latest_operaSysVersion,Latest_BacVerNumber,Latest_BacFlashVer," +
-        "Latest_webUIVersion,Latest_webUITypeCarrVer,Latest_webTypeDataVerNumber," +
-        "Latest_operatorsVersion,Latest_phonePADPartitionedVersions,Latest_operatorId," +
-        "gamePointId,gamePointDescription')")
+      sql("LOAD DATA LOCAL INPATH '" + currentDirectory +
+          "/src/test/resources/100_olap.csv' INTO table Carbon_automation_test2 OPTIONS" +
+          "('DELIMITER'= ',' ,'QUOTECHAR'= '\"', 'FILEHEADER'= 'imei,deviceInformationId,MAC," +
+          "deviceColor,device_backColor,modelId,marketName,AMSize,ROMSize,CUPAudit,CPIClocked," +
+          "series,productionDate,bomCode,internalModels,deliveryTime,channelsId,channelsName," +
+          "deliveryAreaId,deliveryCountry,deliveryProvince,deliveryCity,deliveryDistrict," +
+          "deliveryStreet,oxSingleNumber,contractNumber,ActiveCheckTime,ActiveAreaId," +
+          "ActiveCountry,ActiveProvince,Activecity,ActiveDistrict,ActiveStreet,ActiveOperatorId," +
+          "Active_releaseId,Active_EMUIVersion,Active_operaSysVersion,Active_BacVerNumber," +
+          "Active_BacFlashVer,Active_webUIVersion,Active_webUITypeCarrVer," +
+          "Active_webTypeDataVerNumber,Active_operatorsVersion," +
+          "Active_phonePADPartitionedVersions,Latest_YEAR,Latest_MONTH,Latest_DAY,Latest_HOUR," +
+          "Latest_areaId,Latest_country,Latest_province,Latest_city,Latest_district," +
+          "Latest_street,Latest_releaseId,Latest_EMUIVersion,Latest_operaSysVersion," +
+          "Latest_BacVerNumber,Latest_BacFlashVer,Latest_webUIVersion,Latest_webUITypeCarrVer," +
+          "Latest_webTypeDataVerNumber,Latest_operatorsVersion," +
+          "Latest_phonePADPartitionedVersions,Latest_operatorId,gamePointId,gamePointDescription')")
+
+      sql(
+        "create table Carbon_automation_hive (imei string,deviceInformationId int,MAC string," +
+        "deviceColor string,device_backColor string,modelId string,marketName string,AMSize " +
+        "string,ROMSize string,CUPAudit string,CPIClocked string,series string,productionDate " +
+        "string,bomCode string,internalModels string, deliveryTime string, channelsId string, " +
+        "channelsName string , deliveryAreaId string, deliveryCountry string, deliveryProvince " +
+        "string, deliveryCity string,deliveryDistrict string, deliveryStreet string, " +
+        "oxSingleNumber string, ActiveCheckTime string, ActiveAreaId string, ActiveCountry " +
+        "string, ActiveProvince string, Activecity string, ActiveDistrict string, ActiveStreet " +
+        "string, ActiveOperatorId string, Active_releaseId string, Active_EMUIVersion string, " +
+        "Active_operaSysVersion string, Active_BacVerNumber string, Active_BacFlashVer string, " +
+        "Active_webUIVersion string, Active_webUITypeCarrVer string,Active_webTypeDataVerNumber " +
+        "string, Active_operatorsVersion string, Active_phonePADPartitionedVersions string, " +
+        "Latest_YEAR int, Latest_MONTH int, Latest_DAY int, Latest_HOUR string, Latest_areaId " +
+        "string, Latest_country string, Latest_province string, Latest_city string, " +
+        "Latest_district string, Latest_street string, Latest_releaseId string, " +
+        "Latest_EMUIVersion string, Latest_operaSysVersion string, Latest_BacVerNumber string, " +
+        "Latest_BacFlashVer string, Latest_webUIVersion string, Latest_webUITypeCarrVer string, " +
+        "Latest_webTypeDataVerNumber string, Latest_operatorsVersion string, " +
+        "Latest_phonePADPartitionedVersions string, Latest_operatorId string, " +
+        "gamePointDescription string, gamePointId int,contractNumber int)" +
+        " row format delimited fields terminated by ','"
+      )
+
+      sql("LOAD DATA LOCAL INPATH '" + currentDirectory + "/src/test/resources/100_olap.csv' INTO " +
+          "table Carbon_automation_hive ")
 
       sql(
         "create table if not exists Carbon_automation_hive2(imei string,deviceInformationId int," +
@@ -110,52 +137,6 @@
       )
       sql("LOAD DATA LOCAL INPATH '" + currentDirectory + "/src/test/resources/100_olap.csv' INTO " +
           "table Carbon_automation_hive2 ")
-=======
-      sql("LOAD DATA LOCAL INPATH '" + currentDirectory +
-          "/src/test/resources/100_olap.csv' INTO table Carbon_automation_test2 OPTIONS" +
-          "('DELIMITER'= ',' ,'QUOTECHAR'= '\"', 'FILEHEADER'= 'imei,deviceInformationId,MAC," +
-          "deviceColor,device_backColor,modelId,marketName,AMSize,ROMSize,CUPAudit,CPIClocked," +
-          "series,productionDate,bomCode,internalModels,deliveryTime,channelsId,channelsName," +
-          "deliveryAreaId,deliveryCountry,deliveryProvince,deliveryCity,deliveryDistrict," +
-          "deliveryStreet,oxSingleNumber,contractNumber,ActiveCheckTime,ActiveAreaId," +
-          "ActiveCountry,ActiveProvince,Activecity,ActiveDistrict,ActiveStreet,ActiveOperatorId," +
-          "Active_releaseId,Active_EMUIVersion,Active_operaSysVersion,Active_BacVerNumber," +
-          "Active_BacFlashVer,Active_webUIVersion,Active_webUITypeCarrVer," +
-          "Active_webTypeDataVerNumber,Active_operatorsVersion," +
-          "Active_phonePADPartitionedVersions,Latest_YEAR,Latest_MONTH,Latest_DAY,Latest_HOUR," +
-          "Latest_areaId,Latest_country,Latest_province,Latest_city,Latest_district," +
-          "Latest_street,Latest_releaseId,Latest_EMUIVersion,Latest_operaSysVersion," +
-          "Latest_BacVerNumber,Latest_BacFlashVer,Latest_webUIVersion,Latest_webUITypeCarrVer," +
-          "Latest_webTypeDataVerNumber,Latest_operatorsVersion," +
-          "Latest_phonePADPartitionedVersions,Latest_operatorId,gamePointId,gamePointDescription')")
-
-      sql(
-        "create table Carbon_automation_hive (imei string,deviceInformationId int,MAC string," +
-        "deviceColor string,device_backColor string,modelId string,marketName string,AMSize " +
-        "string,ROMSize string,CUPAudit string,CPIClocked string,series string,productionDate " +
-        "string,bomCode string,internalModels string, deliveryTime string, channelsId string, " +
-        "channelsName string , deliveryAreaId string, deliveryCountry string, deliveryProvince " +
-        "string, deliveryCity string,deliveryDistrict string, deliveryStreet string, " +
-        "oxSingleNumber string, ActiveCheckTime string, ActiveAreaId string, ActiveCountry " +
-        "string, ActiveProvince string, Activecity string, ActiveDistrict string, ActiveStreet " +
-        "string, ActiveOperatorId string, Active_releaseId string, Active_EMUIVersion string, " +
-        "Active_operaSysVersion string, Active_BacVerNumber string, Active_BacFlashVer string, " +
-        "Active_webUIVersion string, Active_webUITypeCarrVer string,Active_webTypeDataVerNumber " +
-        "string, Active_operatorsVersion string, Active_phonePADPartitionedVersions string, " +
-        "Latest_YEAR int, Latest_MONTH int, Latest_DAY int, Latest_HOUR string, Latest_areaId " +
-        "string, Latest_country string, Latest_province string, Latest_city string, " +
-        "Latest_district string, Latest_street string, Latest_releaseId string, " +
-        "Latest_EMUIVersion string, Latest_operaSysVersion string, Latest_BacVerNumber string, " +
-        "Latest_BacFlashVer string, Latest_webUIVersion string, Latest_webUITypeCarrVer string, " +
-        "Latest_webTypeDataVerNumber string, Latest_operatorsVersion string, " +
-        "Latest_phonePADPartitionedVersions string, Latest_operatorId string, " +
-        "gamePointDescription string, gamePointId int,contractNumber int)" +
-        " row format delimited fields terminated by ','"
-      )
-
-      sql("LOAD DATA LOCAL INPATH '" + currentDirectory + "/src/test/resources/100_olap.csv' INTO " +
-          "table Carbon_automation_hive ")
->>>>>>> d44c9e70
     } catch {
       case e: Exception => print("ERROR : " + e.getMessage)
     }
@@ -164,13 +145,9 @@
   override def afterAll {
     //CarbonProperties.getInstance().addProperty(CarbonCommonConstants.CARBON_TIMESTAMP_FORMAT, "dd-MM-yyyy")
     try {
-<<<<<<< HEAD
-      sql("drop cube Carbon_automation_test2")
-      sql("drop table Carbon_automation_hive2")
-=======
       sql("drop table Carbon_automation_test2")
       sql("drop table Carbon_automation_hive")
->>>>>>> d44c9e70
+      sql("drop table Carbon_automation_hive2")
     } catch {
       case e: Exception => print("ERROR : " + e.getMessage)
     }
