--- conflicted
+++ resolved
@@ -17,120 +17,11 @@
 
 package org.apache.carbondata
 
-<<<<<<< HEAD
-=======
-import org.apache.hadoop.fs.Path
-import org.apache.spark.Logging
->>>>>>> c3041b79
-import org.apache.spark.sql._
+import org.apache.spark.sql.DataFrame
 
-package object spark extends Logging {
+package object spark {
 
-<<<<<<< HEAD
   implicit def toDataFrameFuncs(dataFrame: DataFrame): DataFrameFuncs = {
     new DataFrameFuncs(dataFrame)
-=======
-  implicit class toCarbonDataFrame(dataFrame: DataFrame) {
-
-    /**
-     * Saves DataFrame as carbon files.
-     */
-    def saveAsCarbonFile(parameters: Map[String, String] = Map()): Unit = {
-      // To avoid derby problem, dataframe need to be writen and read using CarbonContext
-      require(dataFrame.sqlContext.isInstanceOf[CarbonContext],
-        "Error in saving dataframe to carbon file, must use CarbonContext to save dataframe"
-      )
-
-      val storePath = dataFrame.sqlContext.asInstanceOf[CarbonContext].storePath
-      val options = new CarbonOption(parameters)
-      val dbName = options.dbName
-      val tableName = options.tableName
-
-      // temporary solution: write to csv file, then load the csv into carbon
-      val tempCSVFolder = s"$storePath/$dbName/$tableName/tempCSV"
-      var writer: DataFrameWriter =
-        dataFrame.write
-                 .format(csvPackage)
-                 .option("header", "false")
-                 .mode(SaveMode.Overwrite)
-
-      if (options.compress.equals("true")) {
-        writer = writer.option("codec", "gzip")
-      }
-
-      writer.save(tempCSVFolder)
-
-      val cc = CarbonContext.getInstance(dataFrame.sqlContext.sparkContext)
-      val tempCSVPath = new Path(tempCSVFolder)
-      val fs = tempCSVPath.getFileSystem(dataFrame.sqlContext.sparkContext.hadoopConfiguration)
-
-      def countSize(): Double = {
-        var size: Double = 0
-        val itor = fs.listFiles(tempCSVPath, true)
-        while (itor.hasNext) {
-          val f = itor.next()
-          if (f.getPath.getName.startsWith("part-")) {
-            size += f.getLen
-          }
-        }
-        size
-      }
-
-      try {
-        cc.sql(makeCreateTableString(dataFrame.schema, options))
-        logInfo(s"temporary CSV file size: ${countSize() / 1024 / 1024} MB")
-        cc.sql(makeLoadString(tableName, tempCSVFolder))
-      } finally {
-        fs.delete(tempCSVPath, true)
-      }
-    }
-
-    private def csvPackage: String = "com.databricks.spark.csv.newapi"
-
-    private def convertToCarbonType(sparkType: DataType): String = {
-      sparkType match {
-        case StringType => CarbonType.STRING.name
-        case IntegerType => CarbonType.INT.name
-        case ByteType => CarbonType.INT.name
-        case ShortType => CarbonType.SHORT.name
-        case LongType => CarbonType.LONG.name
-        case FloatType => CarbonType.DOUBLE.name
-        case DoubleType => CarbonType.DOUBLE.name
-        case BooleanType => CarbonType.DOUBLE.name
-        case TimestampType => CarbonType.TIMESTAMP.name
-        case other => sys.error(s"unsupported type: $other")
-      }
-    }
-
-    private def makeCreateTableString(schema: StructType, option: CarbonOption): String = {
-      val tableName = option.tableName
-      val carbonSchema = schema.map { field =>
-        s"${ field.name } ${ convertToCarbonType(field.dataType) }"
-      }
-      s"""
-          CREATE TABLE IF NOT EXISTS $tableName
-          (${ carbonSchema.mkString(", ") })
-          STORED BY '${ CarbonContext.datasourceName }'
-      """
-    }
-
-    private def makeLoadString(tableName: String, csvFolder: String): String = {
-      s"""
-          LOAD DATA INPATH '$csvFolder'
-          INTO TABLE $tableName
-          OPTIONS ('FILEHEADER' = '${dataFrame.columns.mkString(",")}')
-      """
-    }
-
-    def appendToCarbonFile(parameters: Map[String, String] = Map()): Unit = {
-      // find out table
-      // find out streaming segment
-      // for each rdd partition, find out the appendable carbon file
-      // check whether it is full
-      // if full, create new file
-      // append to it: create blocklet header and data, call thrift to convert, write hdfs
-    }
-
->>>>>>> c3041b79
   }
 }